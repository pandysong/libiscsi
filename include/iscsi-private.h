/*
   Copyright (C) 2010 by Ronnie Sahlberg <ronniesahlberg@gmail.com>

   This program is free software; you can redistribute it and/or modify
   it under the terms of the GNU Lesser General Public License as published by
   the Free Software Foundation; either version 2.1 of the License, or
   (at your option) any later version.

   This program is distributed in the hope that it will be useful,
   but WITHOUT ANY WARRANTY; without even the implied warranty of
   MERCHANTABILITY or FITNESS FOR A PARTICULAR PURPOSE.  See the
   GNU Lesser General Public License for more details.

   You should have received a copy of the GNU Lesser General Public License
   along with this program; if not, see <http://www.gnu.org/licenses/>.
*/
#ifndef __iscsi_private_h__
#define __iscsi_private_h__

#include <stdint.h>
#include <time.h>

#if defined(WIN32)
#include <basetsd.h>
#define ssize_t SSIZE_T
#endif

#ifdef __cplusplus
extern "C" {
#endif

#ifndef discard_const
#define discard_const(ptr) ((void *)((intptr_t)(ptr)))
#endif

#define ISCSI_RAW_HEADER_SIZE			48
#define ISCSI_DIGEST_SIZE			 4

#define ISCSI_HEADER_SIZE (ISCSI_RAW_HEADER_SIZE	\
  + (iscsi->header_digest == ISCSI_HEADER_DIGEST_NONE?0:ISCSI_DIGEST_SIZE))


struct iscsi_in_pdu {
	struct iscsi_in_pdu *next;

	long long hdr_pos;
	unsigned char hdr[ISCSI_RAW_HEADER_SIZE + ISCSI_DIGEST_SIZE];

	long long data_pos;
	unsigned char *data;
};
void iscsi_free_iscsi_in_pdu(struct iscsi_context *iscsi, struct iscsi_in_pdu *in);
void iscsi_free_iscsi_inqueue(struct iscsi_context *iscsi, struct iscsi_in_pdu *inqueue);

enum iscsi_initial_r2t {
	ISCSI_INITIAL_R2T_NO  = 0,
	ISCSI_INITIAL_R2T_YES = 1
};

enum iscsi_immediate_data {
	ISCSI_IMMEDIATE_DATA_NO  = 0,
	ISCSI_IMMEDIATE_DATA_YES = 1
};

struct iscsi_context {
	char initiator_name[MAX_STRING_SIZE+1];
	char target_name[MAX_STRING_SIZE+1];
	char target_address[MAX_STRING_SIZE+1];  /* If a redirect */
	char connected_portal[MAX_STRING_SIZE+1];
	char portal[MAX_STRING_SIZE+1];
	char alias[MAX_STRING_SIZE+1];
	char bind_interfaces[MAX_STRING_SIZE+1];

	char user[MAX_STRING_SIZE+1];
	char passwd[MAX_STRING_SIZE+1];
	char chap_c[MAX_STRING_SIZE+1];

	char error_string[MAX_STRING_SIZE+1];

	enum iscsi_session_type session_type;
	unsigned char isid[6];
	uint32_t itt;
	uint32_t cmdsn;
	uint32_t maxcmdsn;
	uint32_t statsn;
	enum iscsi_header_digest want_header_digest;
	enum iscsi_header_digest header_digest;

	int fd;
	int is_connected;

	int tcp_user_timeout;
	int tcp_keepcnt;
	int tcp_keepintvl;
	int tcp_keepidle;
	int tcp_syncnt;

	int current_phase;
	int next_phase;
#define ISCSI_LOGIN_SECNEG_PHASE_OFFER_CHAP         0
#define ISCSI_LOGIN_SECNEG_PHASE_SELECT_ALGORITHM   1
#define ISCSI_LOGIN_SECNEG_PHASE_SEND_RESPONSE      2
	int secneg_phase;
	int login_attempts;
	int is_loggedin;
	int is_reconnecting;
	int bind_interfaces_cnt;

	int chap_a;
	int chap_i;

	iscsi_command_cb socket_status_cb;
	void *connect_data;

	struct iscsi_pdu *outqueue;
	struct iscsi_pdu *waitpdu;

	struct iscsi_in_pdu *incoming;
	struct iscsi_in_pdu *inqueue;

	uint32_t max_burst_length;
	uint32_t first_burst_length;
	uint32_t initiator_max_recv_data_segment_length;
	uint32_t target_max_recv_data_segment_length;
	enum iscsi_initial_r2t want_initial_r2t;
	enum iscsi_initial_r2t use_initial_r2t;
	enum iscsi_immediate_data want_immediate_data;
	enum iscsi_immediate_data use_immediate_data;

	int lun;
	int no_auto_reconnect;
	int reconnect_deferred;
<<<<<<< HEAD
	int debug;
	int mallocs;
	int reallocs;
	int frees;

	time_t last_reconnect;	
=======

	int log_level;
	iscsi_log_fn log_fn;
>>>>>>> 736e175e
};

#define ISCSI_PDU_IMMEDIATE		       0x40

#define ISCSI_PDU_TEXT_FINAL		       0x80
#define ISCSI_PDU_TEXT_CONTINUE		       0x40

#define ISCSI_PDU_LOGIN_TRANSIT		       0x80
#define ISCSI_PDU_LOGIN_CONTINUE	       0x40
#define ISCSI_PDU_LOGIN_CSG_SECNEG	       0x00
#define ISCSI_PDU_LOGIN_CSG_OPNEG	       0x04
#define ISCSI_PDU_LOGIN_CSG_FF		       0x0c
#define ISCSI_PDU_LOGIN_NSG_SECNEG	       0x00
#define ISCSI_PDU_LOGIN_NSG_OPNEG	       0x01
#define ISCSI_PDU_LOGIN_NSG_FF		       0x03

#define ISCSI_PDU_SCSI_FINAL		       0x80
#define ISCSI_PDU_SCSI_READ		       0x40
#define ISCSI_PDU_SCSI_WRITE		       0x20
#define ISCSI_PDU_SCSI_ATTR_UNTAGGED	       0x00
#define ISCSI_PDU_SCSI_ATTR_SIMPLE	       0x01
#define ISCSI_PDU_SCSI_ATTR_ORDERED	       0x02
#define ISCSI_PDU_SCSI_ATTR_HEADOFQUEUE	       0x03
#define ISCSI_PDU_SCSI_ATTR_ACA		       0x04

#define ISCSI_PDU_DATA_FINAL		       0x80
#define ISCSI_PDU_DATA_ACK_REQUESTED	       0x40
#define ISCSI_PDU_DATA_BIDIR_OVERFLOW  	       0x10
#define ISCSI_PDU_DATA_BIDIR_UNDERFLOW         0x08
#define ISCSI_PDU_DATA_RESIDUAL_OVERFLOW       0x04
#define ISCSI_PDU_DATA_RESIDUAL_UNDERFLOW      0x02
#define ISCSI_PDU_DATA_CONTAINS_STATUS	       0x01

enum iscsi_opcode {
	ISCSI_PDU_NOP_OUT                        = 0x00,
	ISCSI_PDU_SCSI_REQUEST                   = 0x01,
	ISCSI_PDU_SCSI_TASK_MANAGEMENT_REQUEST   = 0x02,
	ISCSI_PDU_LOGIN_REQUEST                  = 0x03,
	ISCSI_PDU_TEXT_REQUEST                   = 0x04,
	ISCSI_PDU_DATA_OUT                       = 0x05,
	ISCSI_PDU_LOGOUT_REQUEST                 = 0x06,
	ISCSI_PDU_NOP_IN                         = 0x20,
	ISCSI_PDU_SCSI_RESPONSE                  = 0x21,
	ISCSI_PDU_SCSI_TASK_MANAGEMENT_RESPONSE  = 0x22,
	ISCSI_PDU_LOGIN_RESPONSE                 = 0x23,
	ISCSI_PDU_TEXT_RESPONSE                  = 0x24,
	ISCSI_PDU_DATA_IN                        = 0x25,
	ISCSI_PDU_LOGOUT_RESPONSE                = 0x26,
	ISCSI_PDU_R2T                            = 0x31,
	ISCSI_PDU_REJECT                         = 0x3f,
	ISCSI_PDU_NO_PDU	                 = 0xff
};

struct iscsi_pdu {
	struct iscsi_pdu *next;

/* There will not be a response to this pdu, so delete it once it is sent on the wire. Dont put it on the wait-queue */
#define ISCSI_PDU_DELETE_WHEN_SENT	0x00000001
/* Dont call the CANCEL callback when the context is destroyed */
#define ISCSI_PDU_NO_CALLBACK	 	0x00000002
	uint32_t flags;

	uint32_t lun;
	uint32_t itt;
	uint32_t cmdsn;
	uint32_t datasn;
	enum iscsi_opcode response_opcode;

	iscsi_command_cb callback;
	void *private_data;

	int written;
	struct iscsi_data outdata; /* Header and Immediate Data */
	struct iscsi_data indata;

	struct iscsi_data nidata; /* Non-Immediate Data */

	struct iscsi_scsi_cbdata *scsi_cbdata;
};

void iscsi_free_scsi_cbdata(struct iscsi_context *iscsi, struct iscsi_scsi_cbdata *scsi_cbdata);

struct iscsi_pdu *iscsi_allocate_pdu(struct iscsi_context *iscsi,
				     enum iscsi_opcode opcode,
				     enum iscsi_opcode response_opcode);
struct iscsi_pdu *iscsi_allocate_pdu_size(struct iscsi_context *iscsi,
				     enum iscsi_opcode opcode,
				     enum iscsi_opcode response_opcode,
				     size_t payload_size);
struct iscsi_pdu *iscsi_allocate_pdu_with_itt_flags(struct iscsi_context *iscsi,
       		 		enum iscsi_opcode opcode,
				enum iscsi_opcode response_opcode,
				uint32_t itt,
				uint32_t flags);
struct iscsi_pdu *iscsi_allocate_pdu_with_itt_flags_size(struct iscsi_context *iscsi,
       		 		enum iscsi_opcode opcode,
				enum iscsi_opcode response_opcode,
				uint32_t itt,
				uint32_t flags,
				size_t payload_size);
void iscsi_free_pdu(struct iscsi_context *iscsi, struct iscsi_pdu *pdu);
void iscsi_pdu_set_pduflags(struct iscsi_pdu *pdu, unsigned char flags);
void iscsi_pdu_set_immediate(struct iscsi_pdu *pdu);
void iscsi_pdu_set_ttt(struct iscsi_pdu *pdu, uint32_t ttt);
void iscsi_pdu_set_cmdsn(struct iscsi_pdu *pdu, uint32_t cmdsn);
void iscsi_pdu_set_rcmdsn(struct iscsi_pdu *pdu, uint32_t rcmdsn);
void iscsi_pdu_set_lun(struct iscsi_pdu *pdu, uint32_t lun);
void iscsi_pdu_set_expstatsn(struct iscsi_pdu *pdu, uint32_t expstatsnsn);
void iscsi_pdu_set_expxferlen(struct iscsi_pdu *pdu, uint32_t expxferlen);
void iscsi_pdu_set_itt(struct iscsi_pdu *pdu, uint32_t itt);
void iscsi_pdu_set_ritt(struct iscsi_pdu *pdu, uint32_t ritt);
void iscsi_pdu_set_datasn(struct iscsi_pdu *pdu, uint32_t datasn);
void iscsi_pdu_set_bufferoffset(struct iscsi_pdu *pdu, uint32_t bufferoffset);
int iscsi_pdu_add_data(struct iscsi_context *iscsi, struct iscsi_pdu *pdu,
		       unsigned char *dptr, int dsize);
EXTERN int iscsi_queue_pdu(struct iscsi_context *iscsi, struct iscsi_pdu *pdu);

int iscsi_add_data(struct iscsi_context *iscsi, struct iscsi_data *data,
		   unsigned char *dptr, int dsize, int pdualignment);

struct scsi_task;
void iscsi_pdu_set_cdb(struct iscsi_pdu *pdu, struct scsi_task *task);

int iscsi_get_pdu_data_size(const unsigned char *hdr);
int iscsi_process_pdu(struct iscsi_context *iscsi, struct iscsi_in_pdu *in);

int iscsi_process_login_reply(struct iscsi_context *iscsi,
			      struct iscsi_pdu *pdu,
			      struct iscsi_in_pdu *in);
int iscsi_process_text_reply(struct iscsi_context *iscsi,
			     struct iscsi_pdu *pdu,
			     struct iscsi_in_pdu *in);
int iscsi_process_logout_reply(struct iscsi_context *iscsi,
			       struct iscsi_pdu *pdu,
			       struct iscsi_in_pdu *in);
int iscsi_process_scsi_reply(struct iscsi_context *iscsi,
			     struct iscsi_pdu *pdu,
			     struct iscsi_in_pdu *in);
int iscsi_process_scsi_data_in(struct iscsi_context *iscsi,
			       struct iscsi_pdu *pdu,
			       struct iscsi_in_pdu *in,
			       int *is_finished);
int iscsi_process_nop_out_reply(struct iscsi_context *iscsi,
				struct iscsi_pdu *pdu,
				struct iscsi_in_pdu *in);
int iscsi_process_task_mgmt_reply(struct iscsi_context *iscsi, struct iscsi_pdu *pdu,
				  struct iscsi_in_pdu *in);
int iscsi_process_r2t(struct iscsi_context *iscsi, struct iscsi_pdu *pdu,
		      struct iscsi_in_pdu *in);
int iscsi_process_reject(struct iscsi_context *iscsi,
				struct iscsi_in_pdu *in);
int iscsi_send_target_nop_out(struct iscsi_context *iscsi, uint32_t ttt);

void iscsi_set_error(struct iscsi_context *iscsi, const char *error_string,
		     ...) __attribute__((format(printf, 2, 3)));

unsigned char *iscsi_get_user_in_buffer(struct iscsi_context *iscsi, struct iscsi_in_pdu *in, uint32_t pos, ssize_t *count);
unsigned char *scsi_task_get_data_in_buffer(struct scsi_task *task, uint32_t pos, ssize_t *count);

inline void* iscsi_malloc(struct iscsi_context *iscsi, size_t size);
inline void* iscsi_zmalloc(struct iscsi_context *iscsi, size_t size);
inline void* iscsi_realloc(struct iscsi_context *iscsi, void* ptr, size_t size);
inline void iscsi_free(struct iscsi_context *iscsi, void* ptr);
inline char* iscsi_strdup(struct iscsi_context *iscsi, const char* str);

unsigned long crc32c(char *buf, int len);

struct scsi_task *iscsi_scsi_get_task_from_pdu(struct iscsi_pdu *pdu);

void iscsi_set_noautoreconnect(struct iscsi_context *iscsi, int state);

<<<<<<< HEAD
void iscsi_decrement_iface_rr(void);
=======
#define ISCSI_LOG(iscsi, level, format, args...) \
	do { \
		if (level <= iscsi->log_level && iscsi->log_fn) { \
			iscsi_log_message(iscsi, level, format, ## args); \
		} \
	} while (0)

void
iscsi_log_message(struct iscsi_context *iscsi, int level, const char *format, ...);
>>>>>>> 736e175e

#ifdef __cplusplus
}
#endif

#endif /* __iscsi_private_h__ */<|MERGE_RESOLUTION|>--- conflicted
+++ resolved
@@ -130,18 +130,15 @@
 	int lun;
 	int no_auto_reconnect;
 	int reconnect_deferred;
-<<<<<<< HEAD
-	int debug;
+	
+	int log_level;
+        iscsi_log_fn log_fn;
+
 	int mallocs;
 	int reallocs;
 	int frees;
 
 	time_t last_reconnect;	
-=======
-
-	int log_level;
-	iscsi_log_fn log_fn;
->>>>>>> 736e175e
 };
 
 #define ISCSI_PDU_IMMEDIATE		       0x40
@@ -313,9 +310,8 @@
 
 void iscsi_set_noautoreconnect(struct iscsi_context *iscsi, int state);
 
-<<<<<<< HEAD
 void iscsi_decrement_iface_rr(void);
-=======
+
 #define ISCSI_LOG(iscsi, level, format, args...) \
 	do { \
 		if (level <= iscsi->log_level && iscsi->log_fn) { \
@@ -325,7 +321,6 @@
 
 void
 iscsi_log_message(struct iscsi_context *iscsi, int level, const char *format, ...);
->>>>>>> 736e175e
 
 #ifdef __cplusplus
 }
