--- conflicted
+++ resolved
@@ -424,22 +424,18 @@
 		tmp=strchr(portal,'/');
 		if (tmp) *tmp=0;
 	}
-<<<<<<< HEAD
 	
 	if (iscsi != NULL)
 		iscsi_url = iscsi_malloc(iscsi, sizeof(struct iscsi_url));
 	else
 		iscsi_url = malloc(sizeof(struct iscsi_url));
-=======
-
-	iscsi_url = malloc(sizeof(struct iscsi_url));
->>>>>>> f618d083
+	
 	if (iscsi_url == NULL) {
 		iscsi_set_error(iscsi, "Out-of-memory: Failed to allocate iscsi_url structure");
 		return NULL;
 	}
 	memset(iscsi_url, 0, sizeof(struct iscsi_url));
-    iscsi_url->iscsi= iscsi;
+	iscsi_url->iscsi= iscsi;
 
 	strncpy(iscsi_url->portal,portal,MAX_STRING_SIZE);
 
