/*
   Copyright (C) 2010 by Ronnie Sahlberg <ronniesahlberg@gmail.com>

   This program is free software; you can redistribute it and/or modify
   it under the terms of the GNU Lesser General Public License as published by
   the Free Software Foundation; either version 2.1 of the License, or
   (at your option) any later version.

   This program is distributed in the hope that it will be useful,
   but WITHOUT ANY WARRANTY; without even the implied warranty of
   MERCHANTABILITY or FITNESS FOR A PARTICULAR PURPOSE.  See the
   GNU Lesser General Public License for more details.

   You should have received a copy of the GNU Lesser General Public License
   along with this program; if not, see <http://www.gnu.org/licenses/>.
*/
#define _GNU_SOURCE

#if defined(WIN32)
#else
#include <strings.h>
#include <unistd.h>
#endif

#include <stdio.h>
#include <stdlib.h>
#include <string.h>
#include <stdlib.h>
#include <stdarg.h>
#include <sys/types.h>
#include <time.h>
#include "iscsi.h"
#include "iscsi-private.h"
#include "slist.h"

inline void* iscsi_malloc(struct iscsi_context *iscsi, size_t size) {
	void * ptr = malloc(size);
	if (ptr != NULL) iscsi->mallocs++;
	return ptr;
}

inline void* iscsi_zmalloc(struct iscsi_context *iscsi, size_t size) {
	void * ptr = malloc(size);
	if (ptr != NULL) {
		memset(ptr,0x00,size);
		iscsi->mallocs++;
	}
	return ptr;
}

inline void* iscsi_realloc(struct iscsi_context *iscsi, void* ptr, size_t size) {
	void * _ptr = realloc(ptr, size);
	if (_ptr != NULL) {
		iscsi->reallocs++;
	}
	return _ptr;
}

inline void iscsi_free(struct iscsi_context *iscsi, void* ptr) {
	if (ptr == NULL) return;
	free(ptr);
	iscsi->frees++;
}

inline char* iscsi_strdup(struct iscsi_context *iscsi, const char* str) {
	char *str2 = strdup(str);
	if (str2 != NULL) iscsi->mallocs++;
	return str2;
}

struct iscsi_context *
iscsi_create_context(const char *initiator_name)
{
	struct iscsi_context *iscsi;

	if (!initiator_name[0]) {
		return NULL;
	}

	iscsi = malloc(sizeof(struct iscsi_context));
	if (iscsi == NULL) {
		return NULL;
	}
	
	memset(iscsi, 0, sizeof(struct iscsi_context));

	strncpy(iscsi->initiator_name,initiator_name,MAX_STRING_SIZE);

	iscsi->fd = -1;

	srand(time(NULL) ^ getpid() ^ (u_int32_t) iscsi);

	/* initialize to a "random" isid */
	iscsi_set_isid_random(iscsi, rand(), 0);

	/* assume we start in security negotiation phase */
	iscsi->current_phase = ISCSI_PDU_LOGIN_CSG_SECNEG;
	iscsi->next_phase    = ISCSI_PDU_LOGIN_NSG_OPNEG;
	iscsi->secneg_phase  = ISCSI_LOGIN_SECNEG_PHASE_OFFER_CHAP;

	iscsi->max_burst_length                       = 262144;
	iscsi->first_burst_length                     = 262144;
	iscsi->initiator_max_recv_data_segment_length = 262144;
	iscsi->target_max_recv_data_segment_length    = 8192;
	iscsi->want_initial_r2t                       = ISCSI_INITIAL_R2T_NO;
	iscsi->use_initial_r2t                        = ISCSI_INITIAL_R2T_NO;
	iscsi->want_immediate_data                    = ISCSI_IMMEDIATE_DATA_YES;
	iscsi->use_immediate_data                     = ISCSI_IMMEDIATE_DATA_YES;
	iscsi->want_header_digest                     = ISCSI_HEADER_DIGEST_NONE_CRC32C;

	iscsi->tcp_keepcnt=3;
	iscsi->tcp_keepintvl=30;
	iscsi->tcp_keepidle=30;

	if (getenv("LIBISCSI_DEBUG") != NULL) {
		iscsi_set_log_level(iscsi, atoi(getenv("LIBISCSI_DEBUG")));
		iscsi_set_log_fn(iscsi, iscsi_log_to_stderr);
	}

	if (getenv("LIBISCSI_TCP_USER_TIMEOUT") != NULL) {
		iscsi_set_tcp_user_timeout(iscsi,atoi(getenv("LIBISCSI_TCP_USER_TIMEOUT")));
	}

	if (getenv("LIBISCSI_TCP_KEEPCNT") != NULL) {
		iscsi_set_tcp_keepcnt(iscsi,atoi(getenv("LIBISCSI_TCP_KEEPCNT")));
	}

	if (getenv("LIBISCSI_TCP_KEEPINTVL") != NULL) {
		iscsi_set_tcp_keepintvl(iscsi,atoi(getenv("LIBISCSI_TCP_KEEPINTVL")));
	}

	if (getenv("LIBISCSI_TCP_KEEPIDLE") != NULL) {
		iscsi_set_tcp_keepidle(iscsi,atoi(getenv("LIBISCSI_TCP_KEEPIDLE")));
	}

	if (getenv("LIBISCSI_TCP_SYNCNT") != NULL) {
		iscsi_set_tcp_syncnt(iscsi,atoi(getenv("LIBISCSI_TCP_SYNCNT")));
	}

	if (getenv("LIBISCSI_BIND_INTERFACES") != NULL) {
		iscsi_set_bind_interfaces(iscsi,getenv("LIBISCSI_BIND_INTERFACES"));
	}

	return iscsi;
}

int
iscsi_set_isid_oui(struct iscsi_context *iscsi, uint32_t oui, uint32_t qualifier)
{
	iscsi->isid[0] = (oui >> 16) & 0x3f;
	iscsi->isid[1] = (oui >>  8) & 0xff;
	iscsi->isid[2] = (oui      ) & 0xff;

	iscsi->isid[3] = (qualifier >> 16) & 0xff;
	iscsi->isid[4] = (qualifier >>  8) & 0xff;
	iscsi->isid[5] = (qualifier      ) & 0xff;

	return 0;
}

int
iscsi_set_isid_en(struct iscsi_context *iscsi, uint32_t en, uint32_t qualifier)
{
	iscsi->isid[0] = 0x40;

	iscsi->isid[1] = (en >>  16) & 0xff;
	iscsi->isid[2] = (en >>   8) & 0xff;
	iscsi->isid[3] = (en       ) & 0xff;

	iscsi->isid[4] = (qualifier >>  8) & 0xff;
	iscsi->isid[5] = (qualifier      ) & 0xff;

	return 0;
}

int
iscsi_set_isid_random(struct iscsi_context *iscsi, uint32_t rnd, uint32_t qualifier)
{
	iscsi->isid[0] = 0x80;

	iscsi->isid[1] = (rnd >>  16) & 0xff;
	iscsi->isid[2] = (rnd >>   8) & 0xff;
	iscsi->isid[3] = (rnd       ) & 0xff;

	iscsi->isid[4] = (qualifier >>  8) & 0xff;
	iscsi->isid[5] = (qualifier      ) & 0xff;

	return 0;
}


int
iscsi_set_isid_reserved(struct iscsi_context *iscsi)
{
	iscsi->isid[0] = 0xc0;

	iscsi->isid[1] = 0x00;
	iscsi->isid[2] = 0x00;
	iscsi->isid[3] = 0x00;
	iscsi->isid[4] = 0x00;
	iscsi->isid[5] = 0x00;

	return 0;
}

int
iscsi_set_alias(struct iscsi_context *iscsi, const char *alias)
{
	if (iscsi->is_loggedin != 0) {
		iscsi_set_error(iscsi, "Already logged in when adding alias");
		return -1;
	}

	strncpy(iscsi->alias,alias,MAX_STRING_SIZE);
	return 0;
}

int
iscsi_set_targetname(struct iscsi_context *iscsi, const char *target_name)
{
	if (iscsi->is_loggedin != 0) {
		iscsi_set_error(iscsi, "Already logged in when adding "
				"targetname");
		return -1;
	}

	strncpy(iscsi->target_name,target_name,MAX_STRING_SIZE);

	return 0;
}

int
iscsi_destroy_context(struct iscsi_context *iscsi)
{
	struct iscsi_pdu *pdu;

	if (iscsi == NULL) {
		return 0;
	}

	if (iscsi->fd != -1) {
		iscsi_disconnect(iscsi);
	}

	while ((pdu = iscsi->outqueue)) {
		SLIST_REMOVE(&iscsi->outqueue, pdu);
		if ( !(pdu->flags & ISCSI_PDU_NO_CALLBACK)) {
			/* If an error happened during connect/login, we dont want to
			   call any of the callbacks.
			 */
			if (iscsi->is_loggedin) {
				pdu->callback(iscsi, SCSI_STATUS_CANCELLED, NULL,
						pdu->private_data);
			}
		}
		iscsi_free_pdu(iscsi, pdu);
	}
	while ((pdu = iscsi->waitpdu)) {
		SLIST_REMOVE(&iscsi->waitpdu, pdu);
		/* If an error happened during connect/login, we dont want to
		   call any of the callbacks.
		 */
		if (iscsi->is_loggedin) {
			pdu->callback(iscsi, SCSI_STATUS_CANCELLED, NULL,
					pdu->private_data);
		}
		iscsi_free_pdu(iscsi, pdu);
	}

	if (iscsi->incoming != NULL) {
		iscsi_free_iscsi_in_pdu(iscsi, iscsi->incoming);
	}
	if (iscsi->inqueue != NULL) {
		iscsi_free_iscsi_inqueue(iscsi, iscsi->inqueue);
	}

	iscsi->connect_data = NULL;

	if (iscsi->mallocs != iscsi->frees) {
		DPRINTF(iscsi,1,"%d memory blocks lost at iscsi_destroy_context() after %d malloc(s), %d realloc(s) and %d free(s)",iscsi->mallocs-iscsi->frees,iscsi->mallocs,iscsi->reallocs,iscsi->frees);
	} else {
		DPRINTF(iscsi,5,"memory is clean at iscsi_destroy_context() after %d mallocs, %d realloc(s) and %d frees",iscsi->mallocs,iscsi->reallocs,iscsi->frees);
	}
	
	memset(iscsi, 0, sizeof(struct iscsi_context));
	free(iscsi);

	return 0;
}

void
iscsi_set_error(struct iscsi_context *iscsi, const char *error_string, ...)
{
	va_list ap;
	char errstr[MAX_STRING_SIZE + 1] = {0};

	va_start(ap, error_string);
	if (vsnprintf(errstr, MAX_STRING_SIZE, error_string, ap) < 0) {
		strncpy(errstr, "could not format error string!", MAX_STRING_SIZE);
	}
	va_end(ap);

	if (iscsi != NULL) {
<<<<<<< HEAD
		strncpy(iscsi->error_string,errstr,MAX_STRING_SIZE);
		DPRINTF(iscsi,1,"%s",iscsi->error_string);
	}
	else {
		fprintf(stderr,"libiscsi: %s\n", errstr);
=======
		strncpy(iscsi->error_string, errstr,MAX_STRING_SIZE);
		ISCSI_LOG(iscsi, 1, "%s",iscsi->error_string);
>>>>>>> 736e175e
	}
}

void
iscsi_set_log_level(struct iscsi_context *iscsi, int level)
{
	iscsi->log_level = level;
	ISCSI_LOG(iscsi, 2, "set log level to %d", level);
}

const char *
iscsi_get_error(struct iscsi_context *iscsi)
{
	return iscsi->error_string;
}

const char *
iscsi_get_target_address(struct iscsi_context *iscsi)
{
	return iscsi->target_address;
}


int
iscsi_set_header_digest(struct iscsi_context *iscsi,
			enum iscsi_header_digest header_digest)
{
	if (iscsi->is_loggedin) {
		iscsi_set_error(iscsi, "trying to set header digest while "
				"logged in");
		return -1;
	}
	if ((unsigned)header_digest > ISCSI_HEADER_DIGEST_LAST) {
		iscsi_set_error(iscsi, "invalid header digest value");
		return -1;
	}

	iscsi->want_header_digest = header_digest;

	return 0;
}

int
iscsi_is_logged_in(struct iscsi_context *iscsi)
{
	return iscsi->is_loggedin;
}

struct iscsi_url *
iscsi_parse_url(struct iscsi_context *iscsi, const char *url, int full)
{
	struct iscsi_url *iscsi_url;
	char str[MAX_STRING_SIZE+1];
	char *portal;
	char *user = NULL;
	char *passwd = NULL;
	char *target = NULL;
	char *lun;
	char *tmp;
	int l = 0;

	if (strncmp(url, "iscsi://", 8)) {
		if (full) {
		iscsi_set_error(iscsi, "Invalid URL %s\niSCSI URL must be of "
				"the form: %s",url,ISCSI_URL_SYNTAX); }
		else {
		iscsi_set_error(iscsi, "Invalid URL %s\niSCSI Portal URL must be of "
				"the form: %s",url,ISCSI_PORTAL_URL_SYNTAX); }
		return NULL;
	}

	strncpy(str,url + 8,MAX_STRING_SIZE);
	portal = str;

	user   = getenv("LIBISCSI_CHAP_USERNAME");
	passwd = getenv("LIBISCSI_CHAP_PASSWORD");

	tmp = strchr(portal, '@');
	if (tmp != NULL) {
		user = portal;
		*tmp++	= 0;
		portal = tmp;

		tmp = strchr(user, '%');
		if (tmp == NULL) {
			tmp = strchr(user, ':');
		}
		if (tmp != NULL) {
			*tmp++ = 0;
			passwd = tmp;
		}
	}

	if (full) {
		target = strchr(portal, '/');
		if (target == NULL) {
			iscsi_set_error(iscsi, "Invalid URL %s\nCould not parse "
				"'<target-iqn>'\niSCSI URL must be of the "
				"form: %s",
				url,
				ISCSI_URL_SYNTAX);
			return NULL;
		}
		*target++ = 0;

		if (*target == 0) {
			iscsi_set_error(iscsi, "Invalid URL %s\nCould not parse "
				"<target-iqn>\n"
				"iSCSI URL must be of the form: %s",
				url,
				ISCSI_URL_SYNTAX);
			return NULL;
		}

		lun = strchr(target, '/');
		if (lun == NULL) {
			iscsi_set_error(iscsi, "Invalid URL %s\nCould not parse <lun>\n"
				"iSCSI URL must be of the form: %s",
				url,
				ISCSI_URL_SYNTAX);
			return NULL;
		}
		*lun++ = 0;

		l = strtol(lun, &tmp, 10);
		if (*lun == 0 || *tmp != 0) {
			iscsi_set_error(iscsi, "Invalid URL %s\nCould not parse <lun>\n"
				"iSCSI URL must be of the form: %s",
				url,
				ISCSI_URL_SYNTAX);
			return NULL;
		}
	}
	else
	{
		tmp=strchr(portal,'/');
		if (tmp) *tmp=0;
	}
	
	if (iscsi != NULL)
		iscsi_url = iscsi_malloc(iscsi, sizeof(struct iscsi_url));
	else
		iscsi_url = malloc(sizeof(struct iscsi_url));
	
	if (iscsi_url == NULL) {
		iscsi_set_error(iscsi, "Out-of-memory: Failed to allocate iscsi_url structure");
		return NULL;
	}
	memset(iscsi_url, 0, sizeof(struct iscsi_url));
	iscsi_url->iscsi= iscsi;

	strncpy(iscsi_url->portal,portal,MAX_STRING_SIZE);

	if (user != NULL && passwd != NULL) {
		strncpy(iscsi_url->user,user,MAX_STRING_SIZE);
		strncpy(iscsi_url->passwd,passwd,MAX_STRING_SIZE);
	}

	if (full) {
		strncpy(iscsi_url->target,target,MAX_STRING_SIZE);
		iscsi_url->lun = l;
	}

	return iscsi_url;
}

struct iscsi_url *
iscsi_parse_full_url(struct iscsi_context *iscsi, const char *url)
{
	return iscsi_parse_url(iscsi,url,1);
}

struct iscsi_url *
iscsi_parse_portal_url(struct iscsi_context *iscsi, const char *url)
{
	return iscsi_parse_url(iscsi,url,0);
}

void
iscsi_destroy_url(struct iscsi_url *iscsi_url)
{
	struct iscsi_context *iscsi = iscsi_url->iscsi;
	memset(iscsi_url, 0, sizeof(struct iscsi_url));
	if (iscsi != NULL)
		iscsi_free(iscsi, iscsi_url);
	else
		free(iscsi_url);
}


int
iscsi_set_initiator_username_pwd(struct iscsi_context *iscsi,
						    const char *user, const char *passwd)
{
	strncpy(iscsi->user,user,MAX_STRING_SIZE);
	strncpy(iscsi->passwd,passwd,MAX_STRING_SIZE);
	return 0;
}<|MERGE_RESOLUTION|>--- conflicted
+++ resolved
@@ -87,8 +87,8 @@
 	strncpy(iscsi->initiator_name,initiator_name,MAX_STRING_SIZE);
 
 	iscsi->fd = -1;
-
-	srand(time(NULL) ^ getpid() ^ (u_int32_t) iscsi);
+	
+	srand(time(NULL) ^ getpid() ^ (u_int32_t) ((uintptr_t) iscsi));
 
 	/* initialize to a "random" isid */
 	iscsi_set_isid_random(iscsi, rand(), 0);
@@ -277,9 +277,9 @@
 	iscsi->connect_data = NULL;
 
 	if (iscsi->mallocs != iscsi->frees) {
-		DPRINTF(iscsi,1,"%d memory blocks lost at iscsi_destroy_context() after %d malloc(s), %d realloc(s) and %d free(s)",iscsi->mallocs-iscsi->frees,iscsi->mallocs,iscsi->reallocs,iscsi->frees);
+		ISCSI_LOG(iscsi,1,"%d memory blocks lost at iscsi_destroy_context() after %d malloc(s), %d realloc(s) and %d free(s)",iscsi->mallocs-iscsi->frees,iscsi->mallocs,iscsi->reallocs,iscsi->frees);
 	} else {
-		DPRINTF(iscsi,5,"memory is clean at iscsi_destroy_context() after %d mallocs, %d realloc(s) and %d frees",iscsi->mallocs,iscsi->reallocs,iscsi->frees);
+		ISCSI_LOG(iscsi,5,"memory is clean at iscsi_destroy_context() after %d mallocs, %d realloc(s) and %d frees",iscsi->mallocs,iscsi->reallocs,iscsi->frees);
 	}
 	
 	memset(iscsi, 0, sizeof(struct iscsi_context));
@@ -301,16 +301,8 @@
 	va_end(ap);
 
 	if (iscsi != NULL) {
-<<<<<<< HEAD
-		strncpy(iscsi->error_string,errstr,MAX_STRING_SIZE);
-		DPRINTF(iscsi,1,"%s",iscsi->error_string);
-	}
-	else {
-		fprintf(stderr,"libiscsi: %s\n", errstr);
-=======
 		strncpy(iscsi->error_string, errstr,MAX_STRING_SIZE);
 		ISCSI_LOG(iscsi, 1, "%s",iscsi->error_string);
->>>>>>> 736e175e
 	}
 }
 
