/*
   Copyright (C) 2010 by Ronnie Sahlberg <ronniesahlberg@gmail.com>

   This program is free software; you can redistribute it and/or modify
   it under the terms of the GNU Lesser General Public License as published by
   the Free Software Foundation; either version 2.1 of the License, or
   (at your option) any later version.

   This program is distributed in the hope that it will be useful,
   but WITHOUT ANY WARRANTY; without even the implied warranty of
   MERCHANTABILITY or FITNESS FOR A PARTICULAR PURPOSE.  See the
   GNU Lesser General Public License for more details.

   You should have received a copy of the GNU Lesser General Public License
   along with this program; if not, see <http://www.gnu.org/licenses/>.
*/

#if defined(WIN32)
#include <winsock2.h>
#else
#include <arpa/inet.h>
#endif

#include <stdio.h>
#include <stdlib.h>
#include <string.h>
#include "iscsi.h"
#include "iscsi-private.h"
#include "scsi-lowlevel.h"
#include "slist.h"

static void
iscsi_scsi_response_cb(struct iscsi_context *iscsi, int status,
		       void *command_data _U_, void *private_data)
{
	struct iscsi_scsi_cbdata *scsi_cbdata =
	  (struct iscsi_scsi_cbdata *)private_data;

	switch (status) {
	case SCSI_STATUS_RESERVATION_CONFLICT:
	case SCSI_STATUS_CHECK_CONDITION:
	case SCSI_STATUS_GOOD:
	case SCSI_STATUS_ERROR:
	case SCSI_STATUS_CANCELLED:
		scsi_cbdata->callback(iscsi, status, scsi_cbdata->task,
				      scsi_cbdata->private_data);
		return;
	default:
		iscsi_set_error(iscsi, "Cant handle  scsi status %d yet.",
				status);
		scsi_cbdata->callback(iscsi, SCSI_STATUS_ERROR, scsi_cbdata->task,
				      scsi_cbdata->private_data);
	}
}

static int
iscsi_send_data_out(struct iscsi_context *iscsi, struct iscsi_pdu *cmd_pdu,
		    uint32_t ttt, uint32_t offset, uint32_t tot_len)
{
	while (tot_len > 0) {
		uint32_t len = tot_len;
		struct iscsi_pdu *pdu;
		int flags;

		if (len > iscsi->target_max_recv_data_segment_length) {
			len = iscsi->target_max_recv_data_segment_length;
		}

		pdu = iscsi_allocate_pdu_with_itt_flags(iscsi, ISCSI_PDU_DATA_OUT,
				 ISCSI_PDU_NO_PDU,
				 cmd_pdu->itt,
				 ISCSI_PDU_DELETE_WHEN_SENT|ISCSI_PDU_NO_CALLBACK);
		if (pdu == NULL) {
			iscsi_set_error(iscsi, "Out-of-memory, Failed to allocate "
				"scsi data out pdu.");
			SLIST_REMOVE(&iscsi->outqueue, cmd_pdu);
			SLIST_REMOVE(&iscsi->waitpdu, cmd_pdu);
			cmd_pdu->callback(iscsi, SCSI_STATUS_ERROR, NULL,
				     cmd_pdu->private_data);
			iscsi_free_pdu(iscsi, cmd_pdu);
			return -1;

		}

		if (tot_len == len) {
			flags = ISCSI_PDU_SCSI_FINAL;
		} else {
			flags = 0;
		}

		/* flags */
		iscsi_pdu_set_pduflags(pdu, flags);

		/* lun */
		iscsi_pdu_set_lun(pdu, cmd_pdu->lun);

		/* ttt */
		iscsi_pdu_set_ttt(pdu, ttt);

		/* exp statsn */
		iscsi_pdu_set_expstatsn(pdu, iscsi->statsn+1);

		/* data sn */
		iscsi_pdu_set_datasn(pdu, cmd_pdu->datasn++);

		/* buffer offset */
		iscsi_pdu_set_bufferoffset(pdu, offset);

		pdu->out_offset = offset;
		pdu->out_len    = len;

		/* update data segment length */
		scsi_set_uint32(&pdu->outdata.data[4], pdu->out_len);

		pdu->callback     = cmd_pdu->callback;
		pdu->private_data = cmd_pdu->private_data;

		if (iscsi_queue_pdu(iscsi, pdu) != 0) {
			iscsi_set_error(iscsi, "Out-of-memory: failed to queue iscsi "
				"scsi pdu.");
			SLIST_REMOVE(&iscsi->outqueue, cmd_pdu);
			SLIST_REMOVE(&iscsi->waitpdu, cmd_pdu);
			cmd_pdu->callback(iscsi, SCSI_STATUS_ERROR, NULL,
				     cmd_pdu->private_data);
			iscsi_free_pdu(iscsi, cmd_pdu);
			iscsi_free_pdu(iscsi, pdu);
			return -1;
		}

		tot_len -= len;
		offset  += len;
	}
	return 0;
}

/* Using 'struct iscsi_data *d' for data-out is depreciated.
 * Instead the task should have a data-out iovector attached to it.
 * See iscsi_write10_task for an example.
 */
int
iscsi_scsi_command_async(struct iscsi_context *iscsi, int lun,
			 struct scsi_task *task, iscsi_command_cb cb,
			 struct iscsi_data *d, void *private_data)
{
	struct iscsi_pdu *pdu;
	struct iscsi_scsi_cbdata *scsi_cbdata;
	int flags;

	if (iscsi->session_type != ISCSI_SESSION_NORMAL) {
		iscsi_set_error(iscsi, "Trying to send command on "
				"discovery session.");
		return -1;
	}

	if (iscsi->is_loggedin == 0) {
		iscsi_set_error(iscsi, "Trying to send command while "
				"not logged in.");
		return -1;
	}

<<<<<<< HEAD
	pdu = iscsi_allocate_pdu_size(iscsi, ISCSI_PDU_SCSI_REQUEST,
				 ISCSI_PDU_SCSI_RESPONSE, data.size);
=======
	/* Convert old-style callers to the new 'iovector assigned to the task structure'
	 * model.
	 */
	if (d != NULL && d->data != NULL) {
		struct scsi_iovec *iov;

		iov = scsi_malloc(task, sizeof(struct scsi_iovec));
		if (iov == NULL) {
			return -1;
		}
		iov->iov_base = d->data;
		iov->iov_len  = d->size;
		scsi_task_set_iov_out(task, iov, 1);
	}

	scsi_cbdata = iscsi_zmalloc(iscsi, sizeof(struct iscsi_scsi_cbdata));
	if (scsi_cbdata == NULL) {
		iscsi_set_error(iscsi, "Out-of-memory: failed to allocate "
				"scsi cbdata.");
		return -1;
	}

	scsi_cbdata->task         = task;
	scsi_cbdata->callback     = cb;
	scsi_cbdata->private_data = private_data;

	scsi_set_task_private_ptr(task, scsi_cbdata);

	pdu = iscsi_allocate_pdu(iscsi, ISCSI_PDU_SCSI_REQUEST,
				 ISCSI_PDU_SCSI_RESPONSE);
>>>>>>> 9f741ad2
	if (pdu == NULL) {
		iscsi_set_error(iscsi, "Out-of-memory, Failed to allocate "
				"scsi pdu.");
		return -1;
	}
	
	scsi_cbdata = &pdu->scsi_cbdata;
	
	scsi_cbdata->task         = task;
	scsi_cbdata->callback     = cb;
	scsi_cbdata->private_data = private_data;

	scsi_set_task_private_ptr(task, scsi_cbdata);

	/* flags */
	flags = ISCSI_PDU_SCSI_FINAL|ISCSI_PDU_SCSI_ATTR_SIMPLE;
	switch (task->xfer_dir) {
	case SCSI_XFER_NONE:
		break;
	case SCSI_XFER_READ:
		flags |= ISCSI_PDU_SCSI_READ;
		break;
	case SCSI_XFER_WRITE:
		flags |= ISCSI_PDU_SCSI_WRITE;

		/* Are we allowed to send immediate data ? */
		if (iscsi->use_immediate_data == ISCSI_IMMEDIATE_DATA_YES) {
			uint32_t len = task->expxferlen;

			if (len > iscsi->first_burst_length) {
				len = iscsi->first_burst_length;
			}

			pdu->out_offset = 0;
			pdu->out_len    = len;

			/* update data segment length */
			scsi_set_uint32(&pdu->outdata.data[4], pdu->out_len);
		} else if (iscsi->use_initial_r2t == ISCSI_INITIAL_R2T_NO) {
			/* We have more data to send, and we are allowed to send
			 * unsolicited data, so dont flag this PDU as final.
			 */
			flags &= ~ISCSI_PDU_SCSI_FINAL;
		}
		break;
	}
	iscsi_pdu_set_pduflags(pdu, flags);

	/* lun */
	iscsi_pdu_set_lun(pdu, lun);
	pdu->lun = lun;

	/* expxferlen */
	iscsi_pdu_set_expxferlen(pdu, task->expxferlen);

	/* cmdsn */
	iscsi_pdu_set_cmdsn(pdu, iscsi->cmdsn);
	pdu->cmdsn = iscsi->cmdsn;
	iscsi->cmdsn++;

	/* exp statsn */
	iscsi_pdu_set_expstatsn(pdu, iscsi->statsn+1);
	
	/* cdb */
	iscsi_pdu_set_cdb(pdu, task);

	pdu->callback     = iscsi_scsi_response_cb;
	pdu->private_data = scsi_cbdata;

	if (iscsi_queue_pdu(iscsi, pdu) != 0) {
		iscsi_set_error(iscsi, "Out-of-memory: failed to queue iscsi "
				"scsi pdu.");
		iscsi_free_pdu(iscsi, pdu);
		return -1;
	}

	/* Can we send some unsolicited data ? */
	if (pdu->out_len != 0 && iscsi->use_initial_r2t == ISCSI_INITIAL_R2T_NO && iscsi->use_immediate_data == ISCSI_IMMEDIATE_DATA_NO) {
		uint32_t len = task->expxferlen - pdu->out_len;

		if (len > iscsi->first_burst_length) {
			len = iscsi->first_burst_length;
		}
		iscsi_send_data_out(iscsi, pdu, 0xffffffff,
				    pdu->out_offset, len);
	}

	/* remember cmdsn and itt so we can use task management */
	task->cmdsn = pdu->cmdsn;
	task->itt   = pdu->itt;
	task->lun   = lun;

	return 0;
}

int
iscsi_process_scsi_reply(struct iscsi_context *iscsi, struct iscsi_pdu *pdu,
			 struct iscsi_in_pdu *in)
{
	uint32_t statsn, maxcmdsn, flags, status;
	struct iscsi_scsi_cbdata *scsi_cbdata = &pdu->scsi_cbdata;
	struct scsi_task *task = scsi_cbdata->task;

	statsn = scsi_get_uint32(&in->hdr[24]);
	if (statsn > iscsi->statsn) {
		iscsi->statsn = statsn;
	}

	maxcmdsn = scsi_get_uint32(&in->hdr[32]);
	if (iscsi_serial32_compare(maxcmdsn,iscsi->maxcmdsn) > 0) {
		iscsi->maxcmdsn = maxcmdsn;
	}

	flags = in->hdr[1];
	if ((flags&ISCSI_PDU_DATA_FINAL) == 0) {
		iscsi_set_error(iscsi, "scsi response pdu but Final bit is "
				"not set: 0x%02x.", flags);
		pdu->callback(iscsi, SCSI_STATUS_ERROR, task,
			      pdu->private_data);
		return -1;
	}
	if ((flags&ISCSI_PDU_DATA_ACK_REQUESTED) != 0) {
		iscsi_set_error(iscsi, "scsi response asked for ACK "
				"0x%02x.", flags);
		pdu->callback(iscsi, SCSI_STATUS_ERROR, task,
			      pdu->private_data);
		return -1;
	}

	status = in->hdr[3];

	switch (status) {
	case SCSI_STATUS_GOOD:
		task->datain.data = pdu->indata.data;
		task->datain.size = pdu->indata.size;

		task->residual_status = SCSI_RESIDUAL_NO_RESIDUAL;
		task->residual = 0;

		/*
		 * These flags should only be set if the S flag is also set
		 */
		if (flags & (ISCSI_PDU_DATA_RESIDUAL_OVERFLOW|ISCSI_PDU_DATA_RESIDUAL_UNDERFLOW)) {
			task->residual = scsi_get_uint32(&in->hdr[44]);
			if (flags & ISCSI_PDU_DATA_RESIDUAL_UNDERFLOW) {
				task->residual_status = SCSI_RESIDUAL_UNDERFLOW;
			} else {
				task->residual_status = SCSI_RESIDUAL_OVERFLOW;
			}
		}

		/* the pdu->datain.data was malloc'ed by iscsi_malloc,
		   as long as we have no struct iscsi_task we cannot track
		   the free'ing of this buffer which is currently
		   done in scsi_free_scsi_task() */
		if (pdu->indata.data != NULL) iscsi->frees++;

		pdu->indata.data = NULL;
		pdu->indata.size = 0;

		pdu->callback(iscsi, SCSI_STATUS_GOOD, task,
			      pdu->private_data);
		break;
	case SCSI_STATUS_CHECK_CONDITION:
		task->datain.size = in->data_pos;
		task->datain.data = malloc(task->datain.size);
		if (task->datain.data == NULL) {
			iscsi_set_error(iscsi, "failed to allocate blob for "
					"sense data");
		}
		memcpy(task->datain.data, in->data, task->datain.size);

		task->sense.error_type = task->datain.data[2] & 0x7f;
		switch (task->sense.error_type) {
		case 0x70:
		case 0x71:
		  task->sense.key        = task->datain.data[4] & 0x0f;
		  task->sense.ascq       = scsi_get_uint16(
						&(task->datain.data[14]));
		  break;
		case 0x72:
		case 0x73:
		  task->sense.key        = task->datain.data[3] & 0x0f;
		  task->sense.ascq       = scsi_get_uint16(
						&(task->datain.data[4]));
		  break;
		}
		iscsi_set_error(iscsi, "SENSE KEY:%s(%d) ASCQ:%s(0x%04x)",
				scsi_sense_key_str(task->sense.key),
				task->sense.key,
				scsi_sense_ascq_str(task->sense.ascq),
				task->sense.ascq);
		pdu->callback(iscsi, SCSI_STATUS_CHECK_CONDITION, task,
			      pdu->private_data);
		break;
	case SCSI_STATUS_RESERVATION_CONFLICT:
		iscsi_set_error(iscsi, "RESERVATION CONFLICT");
		pdu->callback(iscsi, SCSI_STATUS_RESERVATION_CONFLICT,
			task, pdu->private_data);
		break;
	default:
		iscsi_set_error(iscsi, "Unknown SCSI status :%d.", status);

		pdu->callback(iscsi, SCSI_STATUS_ERROR, task,
			      pdu->private_data);
		return -1;
	}

	return 0;
}

int
iscsi_process_scsi_data_in(struct iscsi_context *iscsi, struct iscsi_pdu *pdu,
			   struct iscsi_in_pdu *in, int *is_finished)
{
	uint32_t statsn, maxcmdsn, flags, status;
	struct iscsi_scsi_cbdata *scsi_cbdata = &pdu->scsi_cbdata;
	struct scsi_task *task = scsi_cbdata->task;
	int dsl;

	statsn = scsi_get_uint32(&in->hdr[24]);
	if (statsn > iscsi->statsn) {
		iscsi->statsn = statsn;
	}

	maxcmdsn = scsi_get_uint32(&in->hdr[32]);
	if (iscsi_serial32_compare(maxcmdsn,iscsi->maxcmdsn) > 0) {
		iscsi->maxcmdsn = maxcmdsn;
	}

	flags = in->hdr[1];
	if ((flags&ISCSI_PDU_DATA_ACK_REQUESTED) != 0) {
		iscsi_set_error(iscsi, "scsi response asked for ACK "
				"0x%02x.", flags);
		pdu->callback(iscsi, SCSI_STATUS_ERROR, task,
			      pdu->private_data);
		return -1;
	}
	dsl = scsi_get_uint32(&in->hdr[4]) & 0x00ffffff;

	/* Dont add to reassembly buffer if we already have a user buffer */
	if (scsi_task_get_data_in_buffer(task, 0, NULL) == NULL) {
		if (task->expxferlen > dsl && pdu->indata.data == NULL) {
			pdu->indata.size = task->expxferlen;
			pdu->indata.data = iscsi_malloc(iscsi, task->expxferlen);
			if (pdu->indata.data == NULL) {
				iscsi_set_error(iscsi, "Out-of-memory: failed to allocate pdu indata buffer");
				return -1;
			}
		}
		if (iscsi_add_data(iscsi, &pdu->indata, in->data, dsl, 0) != 0) {
		    iscsi_set_error(iscsi, "Out-of-memory: failed to add data "
				"to pdu in buffer.");
			return -1;
		}
	}

	if ((flags&ISCSI_PDU_DATA_FINAL) == 0) {
		*is_finished = 0;
	}
	if ((flags&ISCSI_PDU_DATA_CONTAINS_STATUS) == 0) {
		*is_finished = 0;
	}

	if (*is_finished == 0) {
		return 0;
	}

	task->residual_status = SCSI_RESIDUAL_NO_RESIDUAL;
	task->residual = 0;

	/*
	 * These flags should only be set if the S flag is also set
	 */
	if (flags & (ISCSI_PDU_DATA_RESIDUAL_OVERFLOW|ISCSI_PDU_DATA_RESIDUAL_UNDERFLOW)) {
		task->residual = scsi_get_uint32(&in->hdr[44]);
		if (flags & ISCSI_PDU_DATA_RESIDUAL_UNDERFLOW) {
			task->residual_status = SCSI_RESIDUAL_UNDERFLOW;
		} else {
			task->residual_status = SCSI_RESIDUAL_OVERFLOW;
		}
	}


	/* this was the final data-in packet in the sequence and it has
	 * the s-bit set, so invoke the callback.
	 */
	status = in->hdr[3];
	task->datain.data = pdu->indata.data;
	task->datain.size = pdu->indata.size;

	/* the pdu->indata.data was malloc'ed by iscsi_malloc,
	   as long as we have no struct iscsi_task we cannot track
	   the free'ing of this buffer which is currently
	   done in scsi_free_scsi_task() */
	if (pdu->indata.data != NULL) iscsi->frees++;
	
	pdu->indata.data = NULL;
	pdu->indata.size = 0;

	pdu->callback(iscsi, status, task, pdu->private_data);

	return 0;
}

int
iscsi_process_r2t(struct iscsi_context *iscsi, struct iscsi_pdu *pdu,
			 struct iscsi_in_pdu *in)
{
	uint32_t ttt, offset, len, maxcmdsn;

	ttt    = scsi_get_uint32(&in->hdr[20]);
	offset = scsi_get_uint32(&in->hdr[40]);
	len    = scsi_get_uint32(&in->hdr[44]);

	maxcmdsn = scsi_get_uint32(&in->hdr[32]);
	if (iscsi_serial32_compare(maxcmdsn,iscsi->maxcmdsn) > 0) {
		iscsi->maxcmdsn = maxcmdsn;
	}

	pdu->datasn = 0;
	iscsi_send_data_out(iscsi, pdu, ttt, offset, len);
	return 0;
}

/*
 * SCSI commands
 */

struct scsi_task *
iscsi_testunitready_task(struct iscsi_context *iscsi, int lun,
			  iscsi_command_cb cb, void *private_data)
{
	struct scsi_task *task;

	task = scsi_cdb_testunitready();
	if (task == NULL) {
		iscsi_set_error(iscsi, "Out-of-memory: Failed to create "
				"testunitready cdb.");
		return NULL;
	}
	if (iscsi_scsi_command_async(iscsi, lun, task, cb,
				     NULL, private_data) != 0) {
		scsi_free_scsi_task(task);
		return NULL;
	}

	return task;
}

struct scsi_task *
iscsi_reportluns_task(struct iscsi_context *iscsi, int report_type,
		       int alloc_len, iscsi_command_cb cb, void *private_data)
{
	struct scsi_task *task;

	if (alloc_len < 16) {
		iscsi_set_error(iscsi, "Minimum allowed alloc len for "
				"reportluns is 16. You specified %d.",
				alloc_len);
		return NULL;
	}

	task = scsi_reportluns_cdb(report_type, alloc_len);
	if (task == NULL) {
		iscsi_set_error(iscsi, "Out-of-memory: Failed to create "
				"reportluns cdb.");
		return NULL;
	}
	/* report luns are always sent to lun 0 */
	if (iscsi_scsi_command_async(iscsi, 0, task, cb,
				     NULL, private_data) != 0) {
		scsi_free_scsi_task(task);
		return NULL;
	}

	return task;
}

struct scsi_task *
iscsi_inquiry_task(struct iscsi_context *iscsi, int lun, int evpd,
		    int page_code, int maxsize,
		    iscsi_command_cb cb, void *private_data)
{
	struct scsi_task *task;

	task = scsi_cdb_inquiry(evpd, page_code, maxsize);
	if (task == NULL) {
		iscsi_set_error(iscsi, "Out-of-memory: Failed to create "
				"inquiry cdb.");
		return NULL;
	}
	if (iscsi_scsi_command_async(iscsi, lun, task, cb,
				     NULL, private_data) != 0) {
		scsi_free_scsi_task(task);
		return NULL;
	}

	return task;
}

struct scsi_task *
iscsi_readcapacity10_task(struct iscsi_context *iscsi, int lun, int lba,
			   int pmi, iscsi_command_cb cb, void *private_data)
{
	struct scsi_task *task;

	task = scsi_cdb_readcapacity10(lba, pmi);
	if (task == NULL) {
		iscsi_set_error(iscsi, "Out-of-memory: Failed to create "
				"readcapacity10 cdb.");
		return NULL;
	}
	if (iscsi_scsi_command_async(iscsi, lun, task, cb,
				     NULL, private_data) != 0) {
		scsi_free_scsi_task(task);
		return NULL;
	}

	return task;
}

struct scsi_task *
iscsi_readcapacity16_task(struct iscsi_context *iscsi, int lun,
			   iscsi_command_cb cb, void *private_data)
{
	struct scsi_task *task;

	task = scsi_cdb_readcapacity16();
	if (task == NULL) {
		iscsi_set_error(iscsi, "Out-of-memory: Failed to create "
				"readcapacity16 cdb.");
		return NULL;
	}
	if (iscsi_scsi_command_async(iscsi, lun, task, cb,
				     NULL, private_data) != 0) {
		scsi_free_scsi_task(task);
		return NULL;
	}

	return task;
}

struct scsi_task *
iscsi_get_lba_status_task(struct iscsi_context *iscsi, int lun,
			  uint64_t starting_lba, uint32_t alloc_len,
			  iscsi_command_cb cb, void *private_data)
{
	struct scsi_task *task;

	task = scsi_cdb_get_lba_status(starting_lba, alloc_len);
	if (task == NULL) {
		iscsi_set_error(iscsi, "Out-of-memory: Failed to create "
				"get-lba-status cdb.");
		return NULL;
	}
	if (iscsi_scsi_command_async(iscsi, lun, task, cb,
				     NULL, private_data) != 0) {
		scsi_free_scsi_task(task);
		return NULL;
	}

	return task;
}

struct scsi_task *
iscsi_read6_task(struct iscsi_context *iscsi, int lun, uint32_t lba,
		   uint32_t datalen, int blocksize,
		   iscsi_command_cb cb, void *private_data)
{
	struct scsi_task *task;

	if (datalen % blocksize != 0) {
		iscsi_set_error(iscsi, "Datalen:%d is not a multiple of "
				"the blocksize:%d.", datalen, blocksize);
		return NULL;
	}

	task = scsi_cdb_read6(lba, datalen, blocksize);
	if (task == NULL) {
		iscsi_set_error(iscsi, "Out-of-memory: Failed to create "
				"read6 cdb.");
		return NULL;
	}
	if (iscsi_scsi_command_async(iscsi, lun, task, cb,
				     NULL, private_data) != 0) {
		scsi_free_scsi_task(task);
		return NULL;
	}

	return task;
}

struct scsi_task *
iscsi_read10_task(struct iscsi_context *iscsi, int lun, uint32_t lba,
		  uint32_t datalen, int blocksize,
		  int rdprotect, int dpo, int fua, int fua_nv, int group_number,
		  iscsi_command_cb cb, void *private_data)
{
	struct scsi_task *task;

	if (datalen % blocksize != 0) {
		iscsi_set_error(iscsi, "Datalen:%d is not a multiple of "
				"the blocksize:%d.", datalen, blocksize);
		return NULL;
	}

	task = scsi_cdb_read10(lba, datalen, blocksize, rdprotect,
				dpo, fua, fua_nv, group_number);
	if (task == NULL) {
		iscsi_set_error(iscsi, "Out-of-memory: Failed to create "
				"read10 cdb.");
		return NULL;
	}
	if (iscsi_scsi_command_async(iscsi, lun, task, cb,
				     NULL, private_data) != 0) {
		scsi_free_scsi_task(task);
		return NULL;
	}

	return task;
}

struct scsi_task *
iscsi_read12_task(struct iscsi_context *iscsi, int lun, uint32_t lba,
		   uint32_t datalen, int blocksize,
		   int rdprotect, int dpo, int fua, int fua_nv, int group_number,
		   iscsi_command_cb cb, void *private_data)
{
	struct scsi_task *task;

	if (datalen % blocksize != 0) {
		iscsi_set_error(iscsi, "Datalen:%d is not a multiple of "
				"the blocksize:%d.", datalen, blocksize);
		return NULL;
	}

	task = scsi_cdb_read12(lba, datalen, blocksize, rdprotect,
				dpo, fua, fua_nv, group_number);
	if (task == NULL) {
		iscsi_set_error(iscsi, "Out-of-memory: Failed to create "
				"read12 cdb.");
		return NULL;
	}
	if (iscsi_scsi_command_async(iscsi, lun, task, cb,
				     NULL, private_data) != 0) {
		scsi_free_scsi_task(task);
		return NULL;
	}

	return task;
}

struct scsi_task *
iscsi_read16_task(struct iscsi_context *iscsi, int lun, uint64_t lba,
		   uint32_t datalen, int blocksize,
		   int rdprotect, int dpo, int fua, int fua_nv, int group_number,
		   iscsi_command_cb cb, void *private_data)
{
	struct scsi_task *task;

	if (datalen % blocksize != 0) {
		iscsi_set_error(iscsi, "Datalen:%d is not a multiple of "
				"the blocksize:%d.", datalen, blocksize);
		return NULL;
	}

	task = scsi_cdb_read16(lba, datalen, blocksize, rdprotect,
				dpo, fua, fua_nv, group_number);
	if (task == NULL) {
		iscsi_set_error(iscsi, "Out-of-memory: Failed to create "
				"read16 cdb.");
		return NULL;
	}
	if (iscsi_scsi_command_async(iscsi, lun, task, cb,
				     NULL, private_data) != 0) {
		scsi_free_scsi_task(task);
		return NULL;
	}

	return task;
}

struct scsi_task *
iscsi_write10_task(struct iscsi_context *iscsi, int lun, uint32_t lba, 
		   unsigned char *data, uint32_t datalen, int blocksize,
		   int wrprotect, int dpo, int fua, int fua_nv, int group_number,
		   iscsi_command_cb cb, void *private_data)
{
	struct scsi_task *task;

	if (datalen % blocksize != 0) {
		iscsi_set_error(iscsi, "Datalen:%d is not a multiple of the "
				"blocksize:%d.", datalen, blocksize);
		return NULL;
	}

	task = scsi_cdb_write10(lba, datalen, blocksize, wrprotect,
				dpo, fua, fua_nv, group_number);
	if (task == NULL) {
		iscsi_set_error(iscsi, "Out-of-memory: Failed to create "
				"write10 cdb.");
		return NULL;
	}
	if (data != NULL) {
		struct scsi_iovec *iov;

		iov = scsi_malloc(task, sizeof(struct scsi_iovec));
		if (iov == NULL) {
			scsi_free_scsi_task(task);
			return NULL;
		}
		iov->iov_base = data;
		iov->iov_len  = datalen;
		scsi_task_set_iov_out(task, iov, 1);
	}

	if (iscsi_scsi_command_async(iscsi, lun, task, cb,
				     NULL, private_data) != 0) {
		scsi_free_scsi_task(task);
		return NULL;
	}
		
	return task;
}

struct scsi_task *
iscsi_write12_task(struct iscsi_context *iscsi, int lun, uint32_t lba, 
		   unsigned char *data, uint32_t datalen, int blocksize,
		   int wrprotect, int dpo, int fua, int fua_nv, int group_number,
		   iscsi_command_cb cb, void *private_data)
{
	struct scsi_task *task;

	if (datalen % blocksize != 0) {
		iscsi_set_error(iscsi, "Datalen:%d is not a multiple of the "
				"blocksize:%d.", datalen, blocksize);
		return NULL;
	}

	task = scsi_cdb_write12(lba, datalen, blocksize, wrprotect,
				dpo, fua, fua_nv, group_number);
	if (task == NULL) {
		iscsi_set_error(iscsi, "Out-of-memory: Failed to create "
				"write12 cdb.");
		return NULL;
	}
	if (data != NULL) {
		struct scsi_iovec *iov;

		iov = scsi_malloc(task, sizeof(struct scsi_iovec));
		if (iov == NULL) {
			scsi_free_scsi_task(task);
			return NULL;
		}
		iov->iov_base = data;
		iov->iov_len  = datalen;
		scsi_task_set_iov_out(task, iov, 1);
	}

	if (iscsi_scsi_command_async(iscsi, lun, task, cb,
				     NULL, private_data) != 0) {
		scsi_free_scsi_task(task);
		return NULL;
	}

	return task;
}

struct scsi_task *
iscsi_write16_task(struct iscsi_context *iscsi, int lun, uint64_t lba, 
		   unsigned char *data, uint32_t datalen, int blocksize,
		   int wrprotect, int dpo, int fua, int fua_nv, int group_number,
		   iscsi_command_cb cb, void *private_data)
{
	struct scsi_task *task;

	if (datalen % blocksize != 0) {
		iscsi_set_error(iscsi, "Datalen:%d is not a multiple of the "
				"blocksize:%d.", datalen, blocksize);
		return NULL;
	}

	task = scsi_cdb_write16(lba, datalen, blocksize, wrprotect,
				dpo, fua, fua_nv, group_number);
	if (task == NULL) {
		iscsi_set_error(iscsi, "Out-of-memory: Failed to create "
				"write16 cdb.");
		return NULL;
	}
	if (data != NULL) {
		struct scsi_iovec *iov;

		iov = scsi_malloc(task, sizeof(struct scsi_iovec));
		if (iov == NULL) {
			scsi_free_scsi_task(task);
			return NULL;
		}
		iov->iov_base = data;
		iov->iov_len  = datalen;
		scsi_task_set_iov_out(task, iov, 1);
	}

	if (iscsi_scsi_command_async(iscsi, lun, task, cb,
				     NULL, private_data) != 0) {
		scsi_free_scsi_task(task);
		return NULL;
	}

	return task;
}

struct scsi_task *
iscsi_orwrite_task(struct iscsi_context *iscsi, int lun, uint64_t lba, 
		   unsigned char *data, uint32_t datalen, int blocksize,
		   int wrprotect, int dpo, int fua, int fua_nv, int group_number,
		   iscsi_command_cb cb, void *private_data)
{
	struct scsi_task *task;

	if (datalen % blocksize != 0) {
		iscsi_set_error(iscsi, "Datalen:%d is not a multiple of the "
				"blocksize:%d.", datalen, blocksize);
		return NULL;
	}

	task = scsi_cdb_orwrite(lba, datalen, blocksize, wrprotect,
				dpo, fua, fua_nv, group_number);
	if (task == NULL) {
		iscsi_set_error(iscsi, "Out-of-memory: Failed to create "
				"orwrite cdb.");
		return NULL;
	}
	if (data != NULL) {
		struct scsi_iovec *iov;

		iov = scsi_malloc(task, sizeof(struct scsi_iovec));
		if (iov == NULL) {
			scsi_free_scsi_task(task);
			return NULL;
		}
		iov->iov_base = data;
		iov->iov_len  = datalen;
		scsi_task_set_iov_out(task, iov, 1);
	}

	if (iscsi_scsi_command_async(iscsi, lun, task, cb,
				     NULL, private_data) != 0) {
		scsi_free_scsi_task(task);
		return NULL;
	}

	return task;
}

struct scsi_task *
iscsi_compareandwrite_task(struct iscsi_context *iscsi, int lun, uint64_t lba, 
		   unsigned char *data, uint32_t datalen, int blocksize,
		   int wrprotect, int dpo, int fua, int fua_nv, int group_number,
		   iscsi_command_cb cb, void *private_data)
{
	struct scsi_task *task;

	if (datalen % blocksize != 0) {
		iscsi_set_error(iscsi, "Datalen:%d is not a multiple of the "
				"blocksize:%d.", datalen, blocksize);
		return NULL;
	}

	task = scsi_cdb_compareandwrite(lba, datalen, blocksize, wrprotect,
				dpo, fua, fua_nv, group_number);
	if (task == NULL) {
		iscsi_set_error(iscsi, "Out-of-memory: Failed to create "
				"compareandwrite cdb.");
		return NULL;
	}
	if (data != NULL) {
		struct scsi_iovec *iov;

		iov = scsi_malloc(task, sizeof(struct scsi_iovec));
		if (iov == NULL) {
			scsi_free_scsi_task(task);
			return NULL;
		}
		iov->iov_base = data;
		iov->iov_len  = datalen;
		scsi_task_set_iov_out(task, iov, 1);
	}

	if (iscsi_scsi_command_async(iscsi, lun, task, cb,
				     NULL, private_data) != 0) {
		scsi_free_scsi_task(task);
		return NULL;
	}

	return task;
}

struct scsi_task *
iscsi_writeverify10_task(struct iscsi_context *iscsi, int lun, uint32_t lba, 
		   unsigned char *data, uint32_t datalen, int blocksize,
		   int wrprotect, int dpo, int bytchk, int group_number,
		   iscsi_command_cb cb, void *private_data)
{
	struct scsi_task *task;

	if (datalen % blocksize != 0) {
		iscsi_set_error(iscsi, "Datalen:%d is not a multiple of the "
				"blocksize:%d.", datalen, blocksize);
		return NULL;
	}

	task = scsi_cdb_writeverify10(lba, datalen, blocksize, wrprotect,
				dpo, bytchk, group_number);
	if (task == NULL) {
		iscsi_set_error(iscsi, "Out-of-memory: Failed to create "
				"writeverify10 cdb.");
		return NULL;
	}
	if (data != NULL) {
		struct scsi_iovec *iov;

		iov = scsi_malloc(task, sizeof(struct scsi_iovec));
		if (iov == NULL) {
			scsi_free_scsi_task(task);
			return NULL;
		}
		iov->iov_base = data;
		iov->iov_len  = datalen;
		scsi_task_set_iov_out(task, iov, 1);
	}

	if (iscsi_scsi_command_async(iscsi, lun, task, cb,
				     NULL, private_data) != 0) {
		scsi_free_scsi_task(task);
		return NULL;
	}

	return task;
}

struct scsi_task *
iscsi_writeverify12_task(struct iscsi_context *iscsi, int lun, uint32_t lba, 
		   unsigned char *data, uint32_t datalen, int blocksize,
		   int wrprotect, int dpo, int bytchk, int group_number,
		   iscsi_command_cb cb, void *private_data)
{
	struct scsi_task *task;

	if (datalen % blocksize != 0) {
		iscsi_set_error(iscsi, "Datalen:%d is not a multiple of the "
				"blocksize:%d.", datalen, blocksize);
		return NULL;
	}

	task = scsi_cdb_writeverify12(lba, datalen, blocksize, wrprotect,
				dpo, bytchk, group_number);
	if (task == NULL) {
		iscsi_set_error(iscsi, "Out-of-memory: Failed to create "
				"writeverify12 cdb.");
		return NULL;
	}
	if (data != NULL) {
		struct scsi_iovec *iov;

		iov = scsi_malloc(task, sizeof(struct scsi_iovec));
		if (iov == NULL) {
			scsi_free_scsi_task(task);
			return NULL;
		}
		iov->iov_base = data;
		iov->iov_len  = datalen;
		scsi_task_set_iov_out(task, iov, 1);
	}

	if (iscsi_scsi_command_async(iscsi, lun, task, cb,
				     NULL, private_data) != 0) {
		scsi_free_scsi_task(task);
		return NULL;
	}

	return task;
}

struct scsi_task *
iscsi_writeverify16_task(struct iscsi_context *iscsi, int lun, uint64_t lba, 
		   unsigned char *data, uint32_t datalen, int blocksize,
		   int wrprotect, int dpo, int bytchk, int group_number,
		   iscsi_command_cb cb, void *private_data)
{
	struct scsi_task *task;

	if (datalen % blocksize != 0) {
		iscsi_set_error(iscsi, "Datalen:%d is not a multiple of the "
				"blocksize:%d.", datalen, blocksize);
		return NULL;
	}

	task = scsi_cdb_writeverify16(lba, datalen, blocksize, wrprotect,
				dpo, bytchk, group_number);
	if (task == NULL) {
		iscsi_set_error(iscsi, "Out-of-memory: Failed to create "
				"writeverify16 cdb.");
		return NULL;
	}
	if (data != NULL) {
		struct scsi_iovec *iov;

		iov = scsi_malloc(task, sizeof(struct scsi_iovec));
		if (iov == NULL) {
			scsi_free_scsi_task(task);
			return NULL;
		}
		iov->iov_base = data;
		iov->iov_len  = datalen;
		scsi_task_set_iov_out(task, iov, 1);
	}

	if (iscsi_scsi_command_async(iscsi, lun, task, cb,
				     NULL, private_data) != 0) {
		scsi_free_scsi_task(task);
		return NULL;
	}

	return task;
}

struct scsi_task *
iscsi_verify10_task(struct iscsi_context *iscsi, int lun, unsigned char *data,
		    uint32_t datalen, uint32_t lba, int vprotect, int dpo, int bytchk, int blocksize,
		    iscsi_command_cb cb, void *private_data)
{
	struct scsi_task *task;

	if (datalen % blocksize != 0) {
		iscsi_set_error(iscsi, "Datalen:%d is not a multiple of the "
				"blocksize:%d.", datalen, blocksize);
		return NULL;
	}

	task = scsi_cdb_verify10(lba, datalen, vprotect, dpo, bytchk, blocksize);
	if (task == NULL) {
		iscsi_set_error(iscsi, "Out-of-memory: Failed to create "
				"verify10 cdb.");
		return NULL;
	}
	if (data != NULL) {
		struct scsi_iovec *iov;

		iov = scsi_malloc(task, sizeof(struct scsi_iovec));
		if (iov == NULL) {
			scsi_free_scsi_task(task);
			return NULL;
		}
		iov->iov_base = data;
		iov->iov_len  = datalen;
		scsi_task_set_iov_out(task, iov, 1);
	}

	if (iscsi_scsi_command_async(iscsi, lun, task, cb,
				     NULL, private_data) != 0) {
		scsi_free_scsi_task(task);
		return NULL;
	}

	return task;
}

struct scsi_task *
iscsi_verify12_task(struct iscsi_context *iscsi, int lun, unsigned char *data,
		    uint32_t datalen, uint32_t lba, int vprotect, int dpo, int bytchk, int blocksize,
		    iscsi_command_cb cb, void *private_data)
{
	struct scsi_task *task;

	if (datalen % blocksize != 0) {
		iscsi_set_error(iscsi, "Datalen:%d is not a multiple of the "
				"blocksize:%d.", datalen, blocksize);
		return NULL;
	}

	task = scsi_cdb_verify12(lba, datalen, vprotect, dpo, bytchk, blocksize);
	if (task == NULL) {
		iscsi_set_error(iscsi, "Out-of-memory: Failed to create "
				"verify12 cdb.");
		return NULL;
	}
	if (data != NULL) {
		struct scsi_iovec *iov;

		iov = scsi_malloc(task, sizeof(struct scsi_iovec));
		if (iov == NULL) {
			scsi_free_scsi_task(task);
			return NULL;
		}
		iov->iov_base = data;
		iov->iov_len  = datalen;
		scsi_task_set_iov_out(task, iov, 1);
	}

	if (iscsi_scsi_command_async(iscsi, lun, task, cb,
				     NULL, private_data) != 0) {
		scsi_free_scsi_task(task);
		return NULL;
	}

	return task;
}

struct scsi_task *
iscsi_verify16_task(struct iscsi_context *iscsi, int lun, unsigned char *data,
		    uint32_t datalen, uint64_t lba, int vprotect, int dpo, int bytchk, int blocksize,
		    iscsi_command_cb cb, void *private_data)
{
	struct scsi_task *task;

	if (datalen % blocksize != 0) {
		iscsi_set_error(iscsi, "Datalen:%d is not a multiple of the "
				"blocksize:%d.", datalen, blocksize);
		return NULL;
	}

	task = scsi_cdb_verify16(lba, datalen, vprotect, dpo, bytchk, blocksize);
	if (task == NULL) {
		iscsi_set_error(iscsi, "Out-of-memory: Failed to create "
				"verify16 cdb.");
		return NULL;
	}
	if (data != NULL) {
		struct scsi_iovec *iov;

		iov = scsi_malloc(task, sizeof(struct scsi_iovec));
		if (iov == NULL) {
			scsi_free_scsi_task(task);
			return NULL;
		}
		iov->iov_base = data;
		iov->iov_len  = datalen;
		scsi_task_set_iov_out(task, iov, 1);
	}

	if (iscsi_scsi_command_async(iscsi, lun, task, cb,
				     NULL, private_data) != 0) {
		scsi_free_scsi_task(task);
		return NULL;
	}

	return task;
}

struct scsi_task *
iscsi_modesense6_task(struct iscsi_context *iscsi, int lun, int dbd, int pc,
		       int page_code, int sub_page_code,
		       unsigned char alloc_len,
		       iscsi_command_cb cb, void *private_data)
{
	struct scsi_task *task;

	task = scsi_cdb_modesense6(dbd, pc, page_code, sub_page_code,
				   alloc_len);
	if (task == NULL) {
		iscsi_set_error(iscsi, "Out-of-memory: Failed to create "
				"modesense6 cdb.");
		return NULL;
	}
	if (iscsi_scsi_command_async(iscsi, lun, task, cb,
				     NULL, private_data) != 0) {
		scsi_free_scsi_task(task);
		return NULL;
	}

	return task;
}

struct scsi_task *
iscsi_startstopunit_task(struct iscsi_context *iscsi, int lun,
			 int immed, int pcm, int pc,
			 int no_flush, int loej, int start,
			 iscsi_command_cb cb, void *private_data)
{
	struct scsi_task *task;

	task = scsi_cdb_startstopunit(immed, pcm, pc, no_flush,
				      loej, start);
	if (task == NULL) {
		iscsi_set_error(iscsi, "Out-of-memory: Failed to create "
				"startstopunit cdb.");
		return NULL;
	}
	if (iscsi_scsi_command_async(iscsi, lun, task, cb,
				     NULL, private_data) != 0) {
		scsi_free_scsi_task(task);
		return NULL;
	}

	return task;
}

struct scsi_task *
iscsi_preventallow_task(struct iscsi_context *iscsi, int lun,
			int prevent,
			iscsi_command_cb cb, void *private_data)
{
	struct scsi_task *task;

	task = scsi_cdb_preventallow(prevent);
	if (task == NULL) {
		iscsi_set_error(iscsi, "Out-of-memory: Failed to create "
				"PreventAllowMediumRemoval cdb.");
		return NULL;
	}
	if (iscsi_scsi_command_async(iscsi, lun, task, cb,
				     NULL, private_data) != 0) {
		scsi_free_scsi_task(task);
		return NULL;
	}

	return task;
}

struct scsi_task *
iscsi_synchronizecache10_task(struct iscsi_context *iscsi, int lun, int lba,
			       int num_blocks, int syncnv, int immed,
			       iscsi_command_cb cb, void *private_data)
{
	struct scsi_task *task;

	task = scsi_cdb_synchronizecache10(lba, num_blocks, syncnv,
					   immed);
	if (task == NULL) {
		iscsi_set_error(iscsi, "Out-of-memory: Failed to create "
				"synchronizecache10 cdb.");
		return NULL;
	}
	if (iscsi_scsi_command_async(iscsi, lun, task, cb,
				     NULL, private_data) != 0) {
		scsi_free_scsi_task(task);
		return NULL;
	}

	return task;
}

struct scsi_task *
iscsi_synchronizecache16_task(struct iscsi_context *iscsi, int lun, uint64_t lba,
			       uint32_t num_blocks, int syncnv, int immed,
			       iscsi_command_cb cb, void *private_data)
{
	struct scsi_task *task;

	task = scsi_cdb_synchronizecache16(lba, num_blocks, syncnv,
					   immed);
	if (task == NULL) {
		iscsi_set_error(iscsi, "Out-of-memory: Failed to create "
				"synchronizecache16 cdb.");
		return NULL;
	}
	if (iscsi_scsi_command_async(iscsi, lun, task, cb,
				     NULL, private_data) != 0) {
		scsi_free_scsi_task(task);
		return NULL;
	}

	return task;
}

struct scsi_task *
iscsi_prefetch10_task(struct iscsi_context *iscsi, int lun, uint32_t lba,
		      int num_blocks, int immed, int group,
		      iscsi_command_cb cb, void *private_data)
{
	struct scsi_task *task;

	task = scsi_cdb_prefetch10(lba, num_blocks, immed, group);
	if (task == NULL) {
		iscsi_set_error(iscsi, "Out-of-memory: Failed to create "
				"prefetch10 cdb.");
		return NULL;
	}
	if (iscsi_scsi_command_async(iscsi, lun, task, cb,
				     NULL, private_data) != 0) {
		scsi_free_scsi_task(task);
		return NULL;
	}

	return task;
}

struct scsi_task *
iscsi_prefetch16_task(struct iscsi_context *iscsi, int lun, uint64_t lba,
		      int num_blocks, int immed, int group,
		      iscsi_command_cb cb, void *private_data)
{
	struct scsi_task *task;

	task = scsi_cdb_prefetch16(lba, num_blocks, immed, group);
	if (task == NULL) {
		iscsi_set_error(iscsi, "Out-of-memory: Failed to create "
				"prefetch16 cdb.");
		return NULL;
	}
	if (iscsi_scsi_command_async(iscsi, lun, task, cb,
				     NULL, private_data) != 0) {
		scsi_free_scsi_task(task);
		return NULL;
	}

	return task;
}

struct scsi_task *
iscsi_writesame10_task(struct iscsi_context *iscsi, int lun,
		       unsigned char *data, uint32_t datalen,
		       uint32_t lba, uint16_t num_blocks,
		       int anchor, int unmap, int pbdata, int lbdata,
		       int wrprotect, int group,
		       iscsi_command_cb cb, void *private_data)
{
	struct scsi_task *task;

	task = scsi_cdb_writesame10(wrprotect, anchor, unmap, pbdata, lbdata, lba, group, num_blocks);
	if (task == NULL) {
		iscsi_set_error(iscsi, "Out-of-memory: Failed to create "
				"writesame10 cdb.");
		return NULL;
	}

	if (data != NULL) {
		struct scsi_iovec *iov;

		iov = scsi_malloc(task, sizeof(struct scsi_iovec));
		if (iov == NULL) {
			scsi_free_scsi_task(task);
			return NULL;
		}
		iov->iov_base = data;
		iov->iov_len  = datalen;
		scsi_task_set_iov_out(task, iov, 1);

		task->expxferlen = datalen;

	} else {
		task->expxferlen = 0;
		task->xfer_dir = SCSI_XFER_NONE;
	}
	if (iscsi_scsi_command_async(iscsi, lun, task, cb,
				     NULL, private_data) != 0) {
		scsi_free_scsi_task(task);
		return NULL;
	}

	return task;
}

struct scsi_task *
iscsi_writesame16_task(struct iscsi_context *iscsi, int lun,
		       unsigned char *data, uint32_t datalen,
		       uint64_t lba, uint32_t num_blocks,
		       int anchor, int unmap, int pbdata, int lbdata,
		       int wrprotect, int group,
		       iscsi_command_cb cb, void *private_data)
{
	struct scsi_task *task;

	task = scsi_cdb_writesame16(wrprotect, anchor, unmap, pbdata, lbdata, lba, group, num_blocks);
	if (task == NULL) {
		iscsi_set_error(iscsi, "Out-of-memory: Failed to create "
				"writesame16 cdb.");
		return NULL;
	}

	if (data != NULL) {
		struct scsi_iovec *iov;

		iov = scsi_malloc(task, sizeof(struct scsi_iovec));
		if (iov == NULL) {
			scsi_free_scsi_task(task);
			return NULL;
		}
		iov->iov_base = data;
		iov->iov_len  = datalen;
		scsi_task_set_iov_out(task, iov, 1);

		task->expxferlen = datalen;

	} else {
		task->expxferlen = 0;
		task->xfer_dir = SCSI_XFER_NONE;
	}

	if (iscsi_scsi_command_async(iscsi, lun, task, cb,
				     NULL, private_data) != 0) {
		scsi_free_scsi_task(task);
		return NULL;
	}

	return task;
}

struct scsi_task *
iscsi_unmap_task(struct iscsi_context *iscsi, int lun, int anchor, int group,
		 struct unmap_list *list, int list_len,
		 iscsi_command_cb cb, void *private_data)
{
	struct scsi_task *task;
	struct scsi_iovec *iov;
	unsigned char *data;
	int xferlen;
	int i;

	xferlen = 8 + list_len * 16;

	task = scsi_cdb_unmap(anchor, group, xferlen);
	if (task == NULL) {
		iscsi_set_error(iscsi, "Out-of-memory: Failed to create "
				"unmap cdb.");
		return NULL;
	}

	data = scsi_malloc(task, xferlen);
	if (data == NULL) {
		iscsi_set_error(iscsi, "Out-of-memory: Failed to create "
				"unmap parameters.");
		scsi_free_scsi_task(task);
		return NULL;
	}
	scsi_set_uint16(&data[0], xferlen - 2);
	scsi_set_uint16(&data[2], xferlen - 8);
	for (i = 0; i < list_len; i++) {
		scsi_set_uint32(&data[8 + 16 * i], list[0].lba >> 32);
		scsi_set_uint32(&data[8 + 16 * i + 4], list[0].lba & 0xffffffff);
		scsi_set_uint32(&data[8 + 16 * i + 8], list[0].num);
	}

	iov = scsi_malloc(task, sizeof(struct scsi_iovec));
	if (iov == NULL) {
		scsi_free_scsi_task(task);
		return NULL;
	}
	iov->iov_base = data;
	iov->iov_len  = xferlen;
	scsi_task_set_iov_out(task, iov, 1);

	if (iscsi_scsi_command_async(iscsi, lun, task, cb,
				     NULL, private_data) != 0) {
		scsi_free_scsi_task(task);
		return NULL;
	}

	return task;
}

unsigned char *
iscsi_get_user_in_buffer(struct iscsi_context *iscsi, struct iscsi_in_pdu *in, uint32_t pos, ssize_t *count)
{
	struct iscsi_pdu *pdu;
	uint32_t offset;
	uint32_t itt;

	if ((in->hdr[0] & 0x3f) != ISCSI_PDU_DATA_IN) {
		return NULL;
	}

	offset = scsi_get_uint32(&in->hdr[40]);

	itt = scsi_get_uint32(&in->hdr[16]);
	for (pdu = iscsi->waitpdu; pdu; pdu = pdu->next) {
		if (pdu->itt == itt) {
			break;
		}
	}
	if (pdu == NULL) {
		return NULL;
	}

	return scsi_task_get_data_in_buffer(pdu->scsi_cbdata.task, offset + pos, count);
}

struct scsi_task *
iscsi_readtoc_task(struct iscsi_context *iscsi, int lun, int msf,
		   int format, int track_session, int maxsize,
		   iscsi_command_cb cb, void *private_data)
{
	struct scsi_task *task;

	task = scsi_cdb_readtoc(msf, format, track_session, maxsize);
	if (task == NULL) {
		iscsi_set_error(iscsi, "Out-of-memory: Failed to create "
				"read TOC cdb.");
		return NULL;
	}
	if (iscsi_scsi_command_async(iscsi, lun, task, cb,
				     NULL, private_data) != 0) {
		scsi_free_scsi_task(task);
		return NULL;
	}

	return task;
}

struct scsi_task *
iscsi_reserve6_task(struct iscsi_context *iscsi, int lun,
		    iscsi_command_cb cb, void *private_data)
{
	struct scsi_task *task;

	task = scsi_cdb_reserve6();
	if (task == NULL) {
		iscsi_set_error(iscsi, "Out-of-memory: Failed to create "
				"reserve6 cdb.");
		return NULL;
	}
	if (iscsi_scsi_command_async(iscsi, lun, task, cb,
				     NULL, private_data) != 0) {
		scsi_free_scsi_task(task);
		return NULL;
	}

	return task;
}

struct scsi_task *
iscsi_release6_task(struct iscsi_context *iscsi, int lun,
		    iscsi_command_cb cb, void *private_data)
{
	struct scsi_task *task;

	task = scsi_cdb_release6();
	if (task == NULL) {
		iscsi_set_error(iscsi, "Out-of-memory: Failed to create "
				"release6 cdb.");
		return NULL;
	}
	if (iscsi_scsi_command_async(iscsi, lun, task, cb,
				     NULL, private_data) != 0) {
		scsi_free_scsi_task(task);
		return NULL;
	}

	return task;
}

struct scsi_task *
iscsi_report_supported_opcodes_task(struct iscsi_context *iscsi, 
				    int lun, int return_timeouts, int maxsize,
				    iscsi_command_cb cb, void *private_data)
{
	struct scsi_task *task;

	task = scsi_cdb_report_supported_opcodes(return_timeouts, maxsize);
	if (task == NULL) {
		iscsi_set_error(iscsi, "Out-of-memory: Failed to create "
				"Maintenance In/Read Supported Op Codes cdb.");
		return NULL;
	}
	if (iscsi_scsi_command_async(iscsi, lun, task, cb,
				     NULL, private_data) != 0) {
		scsi_free_scsi_task(task);
		return NULL;
	}

	return task;
}

struct scsi_task *
iscsi_scsi_get_task_from_pdu(struct iscsi_pdu *pdu)
{
	return pdu->scsi_cbdata.task;
}

int
iscsi_scsi_cancel_task(struct iscsi_context *iscsi,
		       struct scsi_task *task)
{
	struct iscsi_pdu *pdu;

	for (pdu = iscsi->waitpdu; pdu; pdu = pdu->next) {
		if (pdu->itt == task->itt) {
			SLIST_REMOVE(&iscsi->waitpdu, pdu);
			if ( !(pdu->flags & ISCSI_PDU_NO_CALLBACK)) {
				pdu->callback(iscsi, SCSI_STATUS_CANCELLED, NULL,
				      pdu->private_data);
			}
			iscsi_free_pdu(iscsi, pdu);
			return 0;
		}
	}
	for (pdu = iscsi->outqueue; pdu; pdu = pdu->next) {
		if (pdu->itt == task->itt) {
			SLIST_REMOVE(&iscsi->outqueue, pdu);
			if ( !(pdu->flags & ISCSI_PDU_NO_CALLBACK)) {
				pdu->callback(iscsi, SCSI_STATUS_CANCELLED, NULL,
				      pdu->private_data);
			}
			iscsi_free_pdu(iscsi, pdu);
			return 0;
		}
	}
	return -1;
}

void
iscsi_scsi_cancel_all_tasks(struct iscsi_context *iscsi)
{
	struct iscsi_pdu *pdu;

	for (pdu = iscsi->waitpdu; pdu; pdu = pdu->next) {
		SLIST_REMOVE(&iscsi->waitpdu, pdu);
		if ( !(pdu->flags & ISCSI_PDU_NO_CALLBACK)) {
			pdu->callback(iscsi, SCSI_STATUS_CANCELLED, NULL,
				      pdu->private_data);
		}
		iscsi_free_pdu(iscsi, pdu);
	}
	for (pdu = iscsi->outqueue; pdu; pdu = pdu->next) {
		SLIST_REMOVE(&iscsi->outqueue, pdu);
		if ( !(pdu->flags & ISCSI_PDU_NO_CALLBACK)) {
			pdu->callback(iscsi, SCSI_STATUS_CANCELLED, NULL,
				      pdu->private_data);
		}
		iscsi_free_pdu(iscsi, pdu);
	}
}

unsigned char *
iscsi_get_user_out_buffer(struct iscsi_context *iscsi _U_, struct iscsi_pdu *pdu, uint32_t pos, ssize_t *count)
{
	return scsi_task_get_data_out_buffer(pdu->scsi_cbdata->task, pos, count);
}
<|MERGE_RESOLUTION|>--- conflicted
+++ resolved
@@ -81,6 +81,7 @@
 			return -1;
 
 		}
+	      	pdu->scsi_cbdata.task         = cmd_pdu->scsi_cbdata.task;
 
 		if (tot_len == len) {
 			flags = ISCSI_PDU_SCSI_FINAL;
@@ -143,7 +144,6 @@
 			 struct iscsi_data *d, void *private_data)
 {
 	struct iscsi_pdu *pdu;
-	struct iscsi_scsi_cbdata *scsi_cbdata;
 	int flags;
 
 	if (iscsi->session_type != ISCSI_SESSION_NORMAL) {
@@ -158,10 +158,6 @@
 		return -1;
 	}
 
-<<<<<<< HEAD
-	pdu = iscsi_allocate_pdu_size(iscsi, ISCSI_PDU_SCSI_REQUEST,
-				 ISCSI_PDU_SCSI_RESPONSE, data.size);
-=======
 	/* Convert old-style callers to the new 'iovector assigned to the task structure'
 	 * model.
 	 */
@@ -177,36 +173,20 @@
 		scsi_task_set_iov_out(task, iov, 1);
 	}
 
-	scsi_cbdata = iscsi_zmalloc(iscsi, sizeof(struct iscsi_scsi_cbdata));
-	if (scsi_cbdata == NULL) {
-		iscsi_set_error(iscsi, "Out-of-memory: failed to allocate "
-				"scsi cbdata.");
-		return -1;
-	}
-
-	scsi_cbdata->task         = task;
-	scsi_cbdata->callback     = cb;
-	scsi_cbdata->private_data = private_data;
-
-	scsi_set_task_private_ptr(task, scsi_cbdata);
-
 	pdu = iscsi_allocate_pdu(iscsi, ISCSI_PDU_SCSI_REQUEST,
 				 ISCSI_PDU_SCSI_RESPONSE);
->>>>>>> 9f741ad2
 	if (pdu == NULL) {
 		iscsi_set_error(iscsi, "Out-of-memory, Failed to allocate "
 				"scsi pdu.");
 		return -1;
 	}
+
+	pdu->scsi_cbdata.task         = task;
+	pdu->scsi_cbdata.callback     = cb;
+	pdu->scsi_cbdata.private_data = private_data;
+
+	scsi_set_task_private_ptr(task, &pdu->scsi_cbdata);
 	
-	scsi_cbdata = &pdu->scsi_cbdata;
-	
-	scsi_cbdata->task         = task;
-	scsi_cbdata->callback     = cb;
-	scsi_cbdata->private_data = private_data;
-
-	scsi_set_task_private_ptr(task, scsi_cbdata);
-
 	/* flags */
 	flags = ISCSI_PDU_SCSI_FINAL|ISCSI_PDU_SCSI_ATTR_SIMPLE;
 	switch (task->xfer_dir) {
@@ -260,7 +240,7 @@
 	iscsi_pdu_set_cdb(pdu, task);
 
 	pdu->callback     = iscsi_scsi_response_cb;
-	pdu->private_data = scsi_cbdata;
+	pdu->private_data = &pdu->scsi_cbdata;
 
 	if (iscsi_queue_pdu(iscsi, pdu) != 0) {
 		iscsi_set_error(iscsi, "Out-of-memory: failed to queue iscsi "
@@ -1720,5 +1700,5 @@
 unsigned char *
 iscsi_get_user_out_buffer(struct iscsi_context *iscsi _U_, struct iscsi_pdu *pdu, uint32_t pos, ssize_t *count)
 {
-	return scsi_task_get_data_out_buffer(pdu->scsi_cbdata->task, pos, count);
-}
+	return scsi_task_get_data_out_buffer(pdu->scsi_cbdata.task, pos, count);
+}
