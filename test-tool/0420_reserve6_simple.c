/* 
   Copyright (C) 2012 by Jon Grimm <jon.grimm@gmail.com>
   
   This program is free software; you can redistribute it and/or modify
   it under the terms of the GNU General Public License as published by
   the Free Software Foundation; either version 2 of the License, or
   (at your option) any later version.
   
   This program is distributed in the hope that it will be useful,
   but WITHOUT ANY WARRANTY; without even the implied warranty of
   MERCHANTABILITY or FITNESS FOR A PARTICULAR PURPOSE.  See the
   GNU General Public License for more details.
   
   You should have received a copy of the GNU General Public License
   along with this program; if not, see <http://www.gnu.org/licenses/>.
*/

#include <stdio.h>
#include <string.h>
#include <ctype.h>
#include "iscsi.h"
#include "scsi-lowlevel.h"
#include "iscsi-test.h"

int T0420_reserve6_simple(const char *initiator, const char *url, int data_loss, int show_info)
{ 
	struct iscsi_context *iscsi, *iscsi2;
	struct scsi_task *task;
	int ret, lun;

	printf("0420_reserve6_simple:\n");
	printf("===================\n");
	if (show_info) {
		printf("Test RESERVE6/RELEASE6 commands if supported.\n");
		printf("  If device does not support, just verify appropriate error returned\n");
		printf("1. Test simple RESERVE6 followed by RELEASE6\n");
		printf("2. Test Initator 1 can reserve if already reserved by Intiator 1.\n");
		printf("3. Test Initiator 2 can't reserve if already reserved by Initiator 1.\n");
		printf("3a. Test Initiator 2 release when reserved by Initiator 1 returns success, but without releasing.\n");
		printf("4. Test Initiator 1 can testunitready if reserved by Initiator 1.\n");
		printf("5. Test Initiator 2 can't testunitready if reserved by Initiator 1.\n");
		printf("6. Test Initiator 2 can get reservation once Intiator 1 releases reservation.\n");
			
		printf("\n");
		return 0;
	}

	iscsi = iscsi_context_login(initiator, url, &lun);
	if (iscsi == NULL) {
		printf("Failed to login to target\n");
		return -1;
	}

	iscsi2 = iscsi_context_login(initiator2, url, &lun);
	if (iscsi2 == NULL) {
		printf("Failed to login to target\n");	
		ret = 1;
		goto out_login1;
	}

	ret = 0;

	printf("Send RESERVE6 ... ");
	task = iscsi_reserve6_sync(iscsi, lun);
	if (task == NULL) {
		printf("[FAILED]\n");
		printf("Failed to send RESERVE6 command : %s\n",
		       iscsi_get_error(iscsi));
		ret = -1;
		goto finished1;
	}
	if (task->status != SCSI_STATUS_GOOD) {
		if (task->status == SCSI_STATUS_CHECK_CONDITION
		    && task->sense.key == SCSI_SENSE_ILLEGAL_REQUEST 
		    && task->sense.ascq == SCSI_SENSE_ASCQ_INVALID_OPERATION_CODE) {		
			printf("[OK]\n");
			printf("RESERVE6 Not Supported\n");
			goto finished2;
		} else {
			printf("[FAILED]\n");
			printf("RESERVE6 failed but ascq was wrong. Should "
			       "have failed with ILLEGAL_REQUEST/"
			       "INVALID OPERATOR. Sense:%s\n", 
			       iscsi_get_error(iscsi));
			ret = -1;
			goto finished2;
		}
	}
<<<<<<< HEAD
	scsi_free_scsi_task(task);
	printf("[OK]\n");

	printf("Send RELEASE6...\n");
=======
	printf("[OK]\n");

	printf("Send RELEASE6 ... ");
>>>>>>> 30a32b43
	task = iscsi_release6_sync(iscsi, lun);
	if (task == NULL) {
		printf("[FAILED]\n");
		printf("Failed to send RELEASE6 command : %s\n", 
		       iscsi_get_error(iscsi));
		ret = -1;
		goto finished1;
	}
	if (task->status != SCSI_STATUS_GOOD) {
		printf("[FAILED]\n");
		printf("RELEASE6 command failed : %s\n", 
		       iscsi_get_error(iscsi));
		ret = -1;
		goto finished2;
	}
	scsi_free_scsi_task(task);
	printf("[OK]\n");


test2:
	printf("Test that reservation works.\n");
	printf("Send RESERVE6 from Initiator 1 ... ");
	task = iscsi_reserve6_sync(iscsi, lun);
	if (task == NULL) {
		printf("[FAILED]\n");
		printf("Failed to send RESERVE6 command : %s\n",
		       iscsi_get_error(iscsi));
		ret = -1;
		goto finished1;
	}
	if (task->status != SCSI_STATUS_GOOD) {
		printf("[FAILED]\n");
		printf("RESERVE6 command failed : %s\n",
		       iscsi_get_error(iscsi));
		ret = -1;
		goto finished2;
	}
	scsi_free_scsi_task(task);
	printf("[OK]\n");

<<<<<<< HEAD
	printf("Send another RESERVE6 from Initiator 1...\n");
=======
	printf("Send another RESERVE6 from Initiator 1 ... ");
>>>>>>> 30a32b43
	task = iscsi_reserve6_sync(iscsi, lun);
	if (task == NULL) {
		printf("[FAILED]\n");
		printf("Failed to send RESERVE6 command : %s\n",
		       iscsi_get_error(iscsi));
		ret = -1;
		goto finished1;
	}
	if (task->status != SCSI_STATUS_GOOD) {
		printf("[FAILED]\n");
		printf("RESERVE6 command failed : %s\n",
		       iscsi_get_error(iscsi));
		ret = -1;
		goto finished2;
	}
	scsi_free_scsi_task(task);
	printf("[OK]\n");

<<<<<<< HEAD
=======


>>>>>>> 30a32b43
test3:
	printf("Send RESERVE6 from Initiator 2. Expect conflict. ... ");
	task = iscsi_reserve6_sync(iscsi2, lun);
	if (task == NULL) {
		printf("[FAILED]\n");
		printf("Failed to send RESERVE6 command : %s\n",
		       iscsi_get_error(iscsi));
		ret = -1;
		goto finished1;
	} 
	/* We expect this command to fail for the test to pass. */
	if (task->status != SCSI_STATUS_RESERVATION_CONFLICT) {
		printf("[FAILED]\n");
		printf("Expected RESERVATION CONFLICT\n");
		ret = -1;
		goto finished2;
	}
	scsi_free_scsi_task(task);
	printf("[OK]\n");

test3a:
	printf("Send RELEASE6 from Initiator 2..Expect NO-OP.\n");
	task = iscsi_release6_sync(iscsi2, lun);
	if (task == NULL) {
		printf("[FAILED]\n");
		printf("Failed to send RELEASE6 command : %s\n",
		       iscsi_get_error(iscsi));
		ret = -1;
		goto finished1;
	}
	/* We expect this command to pass. */
	if (task->status != SCSI_STATUS_GOOD) {
		printf("[FAILED]\n");
		printf("RELEASE6 command: failed with sense %s\n",
		       iscsi_get_error(iscsi));
		ret = -1;
		/* Treat as non-fatal failure for now. STGT is broken.*/
		scsi_free_scsi_task(task);
		goto test4;
	}
	scsi_free_scsi_task(task);
	printf("[OK]\n");

<<<<<<< HEAD
=======

test3a:
	printf("Send RELEASE6 from Initiator 2. Expect NO-OP ...");
	task = iscsi_release6_sync(iscsi2, lun);
	if (task == NULL) {
		printf("[FAILED]\n");
		printf("Failed to send RELEASE6 command : %s\n",
		       iscsi_get_error(iscsi));
		ret = -1;
		goto finished;
	}
	/* We expect this command to pass. */
	if (task->status != SCSI_STATUS_GOOD) {
		printf("[FAILED]\n");
		printf("RELEASE6 command: failed with sense %s\n",
		       iscsi_get_error(iscsi));
		scsi_free_scsi_task(task);
		ret = -1;
		goto test4;
	}
	printf("[OK]\n");


>>>>>>> 30a32b43
test4:
	printf("Send TESTUNITREADY from Initiator 1 ... ");
	task = iscsi_testunitready_sync(iscsi, lun);
	if (task == NULL) {
	        printf("[FAILED]\n");
		printf("Failed to send TEST UNIT READY command: %s\n", 
		       iscsi_get_error(iscsi));
		ret = -1;
		goto finished1;
	}
	if (task->status != SCSI_STATUS_GOOD) {
		printf("[FAILED]\n");
		printf("TEST UNIT READY command: failed with sense %s\n",
		       iscsi_get_error(iscsi));
		ret = -1;
		goto finished2;
	}
	scsi_free_scsi_task(task);
	printf("[OK]\n");

<<<<<<< HEAD
test5:
	printf("Send TESTUNITREADY from Initiator 2...Expect conflict.\n");
=======

test5:
	printf("Send TESTUNITREADY from Initiator 2. Expect conflict. ... ");
>>>>>>> 30a32b43
	task = iscsi_testunitready_sync(iscsi2, lun);
	if (task == NULL) {
	        printf("[FAILED]\n");
		printf("Failed to send TEST UNIT READY command: %s\n", 
		       iscsi_get_error(iscsi2));
		ret = -1;
		goto finished1;
	}
	if (task->status != SCSI_STATUS_RESERVATION_CONFLICT) {
		printf("[FAILED]\n");
		printf("Expected RESERVATION CONFLICT\n");
		ret = -1;
		goto finished2;
	}
	scsi_free_scsi_task(task);
	printf("[OK]\n");



test6:
	printf("Test that release actually works\n");
	printf("Send RELEASE6 from Initiator 1 ... ");
	task = iscsi_release6_sync(iscsi, lun);
	if (task == NULL) {
		printf("[FAILED]\n");
		printf("Failed to send RELEASE6 command : %s\n", 
		       iscsi_get_error(iscsi));
		ret = -1;
		goto finished1;
	}
	if (task->status != SCSI_STATUS_GOOD) {
		printf("[FAILED]\n");
		printf("RELEASE6 command failed : %s\n", 
		       iscsi_get_error(iscsi));
		ret = -1;
		goto finished2;
	}
	scsi_free_scsi_task(task);
	printf("[OK]\n");

	printf("Send RESERVE6 Initiator 2 ... ");
	task = iscsi_reserve6_sync(iscsi2, lun);
	if (task == NULL) {
		printf("[FAILED]\n");
		printf("Failed to send RESERVE6 command : %s\n",
		       iscsi_get_error(iscsi));
		ret = -1;
		goto finished1;
	}
	if (task->status != SCSI_STATUS_GOOD) {
		printf("[FAILED]\n");
		printf("RESERVE6 command failed : %s\n",
		       iscsi_get_error(iscsi));
		ret = -1;
		goto finished2;
	}
	scsi_free_scsi_task(task);
	printf("[OK]\n");

	printf("Send RELEASE6 Initiator 2 ... ");
	task = iscsi_reserve6_sync(iscsi2, lun);
	if (task == NULL) {
		printf("[FAILED]\n");
		printf("Failed to send RELEASE6 command : %s\n",
		       iscsi_get_error(iscsi));
		ret = -1;
		goto finished1;
	}
	if (task->status != SCSI_STATUS_GOOD) {
		printf("[FAILED]\n");
		printf("RELEASE6 command failed : %s\n",
		       iscsi_get_error(iscsi));
		ret = -1;
		goto finished2;
	}
	scsi_free_scsi_task(task);
	printf("[OK]\n");
        goto finished1;


finished2:
	scsi_free_scsi_task(task);
finished1:
	iscsi_logout_sync(iscsi2);
	iscsi_destroy_context(iscsi2);
out_login1:
	iscsi_logout_sync(iscsi);
	iscsi_destroy_context(iscsi);
	return ret;
}<|MERGE_RESOLUTION|>--- conflicted
+++ resolved
@@ -86,16 +86,10 @@
 			goto finished2;
 		}
 	}
-<<<<<<< HEAD
-	scsi_free_scsi_task(task);
-	printf("[OK]\n");
-
-	printf("Send RELEASE6...\n");
-=======
+	scsi_free_scsi_task(task);
 	printf("[OK]\n");
 
 	printf("Send RELEASE6 ... ");
->>>>>>> 30a32b43
 	task = iscsi_release6_sync(iscsi, lun);
 	if (task == NULL) {
 		printf("[FAILED]\n");
@@ -117,7 +111,7 @@
 
 test2:
 	printf("Test that reservation works.\n");
-	printf("Send RESERVE6 from Initiator 1 ... ");
+	printf("Send RESERVE6 from Initiator 1. ... ");
 	task = iscsi_reserve6_sync(iscsi, lun);
 	if (task == NULL) {
 		printf("[FAILED]\n");
@@ -136,11 +130,6 @@
 	scsi_free_scsi_task(task);
 	printf("[OK]\n");
 
-<<<<<<< HEAD
-	printf("Send another RESERVE6 from Initiator 1...\n");
-=======
-	printf("Send another RESERVE6 from Initiator 1 ... ");
->>>>>>> 30a32b43
 	task = iscsi_reserve6_sync(iscsi, lun);
 	if (task == NULL) {
 		printf("[FAILED]\n");
@@ -159,11 +148,6 @@
 	scsi_free_scsi_task(task);
 	printf("[OK]\n");
 
-<<<<<<< HEAD
-=======
-
-
->>>>>>> 30a32b43
 test3:
 	printf("Send RESERVE6 from Initiator 2. Expect conflict. ... ");
 	task = iscsi_reserve6_sync(iscsi2, lun);
@@ -185,7 +169,7 @@
 	printf("[OK]\n");
 
 test3a:
-	printf("Send RELEASE6 from Initiator 2..Expect NO-OP.\n");
+	printf("Send RELEASE6 from Initiator 2..Expect NO-OP. ... ");
 	task = iscsi_release6_sync(iscsi2, lun);
 	if (task == NULL) {
 		printf("[FAILED]\n");
@@ -207,32 +191,6 @@
 	scsi_free_scsi_task(task);
 	printf("[OK]\n");
 
-<<<<<<< HEAD
-=======
-
-test3a:
-	printf("Send RELEASE6 from Initiator 2. Expect NO-OP ...");
-	task = iscsi_release6_sync(iscsi2, lun);
-	if (task == NULL) {
-		printf("[FAILED]\n");
-		printf("Failed to send RELEASE6 command : %s\n",
-		       iscsi_get_error(iscsi));
-		ret = -1;
-		goto finished;
-	}
-	/* We expect this command to pass. */
-	if (task->status != SCSI_STATUS_GOOD) {
-		printf("[FAILED]\n");
-		printf("RELEASE6 command: failed with sense %s\n",
-		       iscsi_get_error(iscsi));
-		scsi_free_scsi_task(task);
-		ret = -1;
-		goto test4;
-	}
-	printf("[OK]\n");
-
-
->>>>>>> 30a32b43
 test4:
 	printf("Send TESTUNITREADY from Initiator 1 ... ");
 	task = iscsi_testunitready_sync(iscsi, lun);
@@ -253,14 +211,8 @@
 	scsi_free_scsi_task(task);
 	printf("[OK]\n");
 
-<<<<<<< HEAD
-test5:
-	printf("Send TESTUNITREADY from Initiator 2...Expect conflict.\n");
-=======
-
 test5:
 	printf("Send TESTUNITREADY from Initiator 2. Expect conflict. ... ");
->>>>>>> 30a32b43
 	task = iscsi_testunitready_sync(iscsi2, lun);
 	if (task == NULL) {
 	        printf("[FAILED]\n");
@@ -277,8 +229,6 @@
 	}
 	scsi_free_scsi_task(task);
 	printf("[OK]\n");
-
-
 
 test6:
 	printf("Test that release actually works\n");
