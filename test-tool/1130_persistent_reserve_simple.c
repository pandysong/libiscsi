--- conflicted
+++ resolved
@@ -37,13 +37,7 @@
 	0
 };
 
-<<<<<<< HEAD
-
-int T1130_persistent_reserve_simple(const char *initiator,
-    const char *url, int data_loss, int show_info)
-=======
 int T1130_persistent_reserve_simple(const char *initiator, const char *url)
->>>>>>> 91155c42
 { 
 	struct iscsi_context *iscsi;
 	int ret;
