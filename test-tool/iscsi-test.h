--- conflicted
+++ resolved
@@ -244,8 +244,7 @@
 int release(struct iscsi_context *iscsi, int lun,
     unsigned long long key, enum scsi_persistent_out_type pr_type);
 int verify_reserved_as(struct iscsi_context *iscsi, int lun,
-<<<<<<< HEAD
-    unsigned long long key, struct resvn_type_info *rtip);
+    unsigned long long key, enum scsi_persistent_out_type pr_type);
 int testunitready(struct iscsi_context *iscsi, int lun);
 int testunitready_nomedium(struct iscsi_context *iscsi, int lun);
 int testunitready_conflict(struct iscsi_context *iscsi, int lun);
@@ -264,8 +263,4 @@
 int verify12_miscompare(struct iscsi_context *iscsi, int lun, unsigned char *data, uint32_t datalen, uint32_t lba, int vprotect, int dpo, int bytchk, int blocksize);
 int verify12_lbaoutofrange(struct iscsi_context *iscsi, int lun, unsigned char *data, uint32_t datalen, uint32_t lba, int vprotect, int dpo, int bytchk, int blocksize);
 
-=======
-    unsigned long long key, enum scsi_persistent_out_type pr_type);
->>>>>>> d72e6b37
-
 #endif	/* _ISCSI_TEST_H_ */